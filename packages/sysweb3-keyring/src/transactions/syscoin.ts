--- conflicted
+++ resolved
@@ -1,6 +1,8 @@
+import coinSelectSyscoin from 'coinselectsyscoin';
 import sys from 'syscoinjs-lib';
 import syscointx from 'syscointx-js';
 
+import * as sysweb3 from '@pollum-io/sysweb3-core';
 import {
   INewNFT,
   isBase64,
@@ -12,38 +14,15 @@
   IKeyringAccountState,
   getSigners,
 } from '@pollum-io/sysweb3-utils';
-<<<<<<< HEAD
-
-export const SyscoinTransactions = ({
-  mnemonic,
-  wallet: { activeNetwork },
-}: {
-  mnemonic: string;
-  wallet: IWalletState;
-}) => {
-  const { hd, main } = MainSigner({
-    walletMnemonic: mnemonic,
-    isTestnet: activeNetwork.isTestnet,
-    network: activeNetwork.url,
-    blockbookURL: activeNetwork.url,
-  });
-
-  const { getFeeRate, getRawTransaction, getTokenMap } = txUtils(main);
-
-  const { estimateSysTransactionFee, getRecommendedFee } = feeUtils(hd, main);
-=======
-import syscointx from 'syscointx-js';
-import coinSelectSyscoin from 'coinselectsyscoin';
-import * as sysweb3 from '@pollum-io/sysweb3-core';
 
 type EstimateFeeParams = {
-  outputs: { value: number, address: string }[],
+  outputs: { value: number; address: string }[];
   changeAddress: string;
   feeRateBN: any;
   network: string;
   xpub: string;
   explorerUrl: string;
-}
+};
 
 export const SyscoinTransactions = () => {
   const storage = sysweb3.sysweb3Di.getStateStorageDb();
@@ -54,21 +33,18 @@
     feeRateBN,
     network,
     xpub,
-    explorerUrl
+    explorerUrl,
   }: EstimateFeeParams) => {
     const txOpts = { rbf: true };
 
-    const utxos = await sys.utils.fetchBackendUTXOS(
-      explorerUrl,
-      xpub,
-    );
+    const utxos = await sys.utils.fetchBackendUTXOS(explorerUrl, xpub);
     const utxosSanitized = sys.utils.sanitizeBlockbookUTXOs(
       null,
       utxos,
       network
     );
 
-    // 0 feerate to create tx, then find bytes and multiply feeRate by bytes to get estimated txfee 
+    // 0 feerate to create tx, then find bytes and multiply feeRate by bytes to get estimated txfee
     const tx = await syscointx.createTransaction(
       txOpts,
       utxosSanitized,
@@ -88,12 +64,7 @@
   const getRecommendedFee = async (explorerUrl: string): Promise<number> =>
     (await sys.utils.fetchEstimateFee(explorerUrl, 1)) / 10 ** 8;
 
-  const {
-    getFeeRate,
-    getRawTransaction,
-    getTokenMap,
-  } = txUtils();
->>>>>>> 90f16fcf
+  const { getFeeRate, getRawTransaction, getTokenMap } = txUtils();
 
   const _createMintedToken = async ({
     txid,
@@ -116,18 +87,16 @@
 
     return await new Promise((resolve: any, reject: any) => {
       const interval = setInterval(async () => {
-        const createdTokenTransaction = await getRawTransaction(network.url, txid);
-
-<<<<<<< HEAD
+        const createdTokenTransaction = await getRawTransaction(
+          network.url,
+          txid
+        );
+
         if (
           createdTokenTransaction &&
           createdTokenTransaction.confirmations > 1
         ) {
-          const changeAddress = await hd.getNewChangeAddress(true);
-=======
-        if (createdTokenTransaction && createdTokenTransaction.confirmations > 1) {
           const changeAddress = await _hd.getNewChangeAddress(true);
->>>>>>> 90f16fcf
 
           try {
             const tokenMap = getTokenMap({
@@ -558,7 +527,10 @@
               feeRate,
             });
 
-            const parentTokenMintTransaction = await getRawTransaction(network.url, txid);
+            const parentTokenMintTransaction = await getRawTransaction(
+              network.url,
+              txid
+            );
 
             if (!parentTokenMintTransaction) {
               throw new Error(
@@ -775,24 +747,14 @@
 
     const txOptions = { rbf: true };
 
-<<<<<<< HEAD
     const txFee = await estimateSysTransactionFee({
       outputs,
-      changeAddress: await hd.getNewChangeAddress(true),
-      feeRate,
+      changeAddress,
+      feeRateBN: feeRate,
+      network: _hd.Signer.isTestnet ? 'testnet' : 'main',
+      xpub,
+      explorerUrl: _main.blockbookURL,
     });
-=======
-    const txFee = await estimateSysTransactionFee(
-      {
-        outputs,
-        changeAddress,
-        feeRateBN: feeRate,
-        network: _hd.Signer.isTestnet ? 'testnet' : 'main',
-        xpub,
-        explorerUrl: _main.blockbookURL,
-      },
-    );
->>>>>>> 90f16fcf
 
     if (value.add(txFee).gte(backendAccount.balance)) {
       outputs = [
@@ -846,13 +808,7 @@
       guid: assetGuid,
       changeAddress: await _hd.getNewChangeAddress(true),
       amount: new sys.utils.BN(amount * 10 ** 8),
-<<<<<<< HEAD
-      receivingAddress: await hd.getNewReceivingAddress(true),
-=======
-      receivingAddress: await _hd.getNewReceivingAddress(
-        true
-      ),
->>>>>>> 90f16fcf
+      receivingAddress: await _hd.getNewReceivingAddress(true),
     });
 
     try {
