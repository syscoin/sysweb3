import { IKeyringAccountState } from '@syspollum/sysweb3-types';
import CryptoJS from 'crypto-js';
// @ts-ignore
import sys from 'syscoinjs-lib';

export const MainWallet = () => {
  let hdSigner: any = null;
  let mainSigner: any = null;

  const _getBackendAccountData = async (
    signer: any,
    xpub: string,
    isHardwareWallet: boolean
  ) => {
    console.log('[create] get backend account signer', signer, xpub);
    const { tokensAsset, balance, transactions } =
      await sys.utils.fetchBackendAccount(
        signer.blockbookURL,
        xpub,
        isHardwareWallet
          ? 'tokens=nonzero&details=txs'
          : 'tokens=nonzero&details=txs',
        true
      );

    console.log('[create] backend account fetch sys', transactions, balance);

    const tokens: any = {};

    if (tokensAsset) {
      for (const token of tokensAsset) {
        const tokenId = token.assetGuid;

        tokens[tokenId] = {
          ...token,
          tokenId,
          balance:
            (tokens[tokenId] ? Number(tokens[tokenId].balance) : 0) +
            Number(token.balance),
          symbol: token.symbol ? atob(String(token.symbol)) : '',
        };
      }
    }

    const txs: any = {};

    if (transactions) {
      for (const transaction of transactions.slice(0, 20)) {
        const { fees, txid, value, blockHeight, valueIn } = transaction;
        txs[txid] = {
          ...transaction,
          fees: Number(fees),
          value: Number(value),
          blockHeight: Number(blockHeight),
          valueIn: Number(valueIn),
        };
      }
    }

    const address = await signer.Signer.getNewReceivingAddress(true);
    const lastTransactions = Object.values(txs).slice(0, 20);

    console.log('[create] txs', txs, lastTransactions);

    return {
      address,
      balance: balance / 1e8,
      transactions: txs,
      tokens,
    };
  };

  const getAccountInfo = async (
    isHardwareWallet = false,
    xpub: string
  ): Promise<any> => {
    console.log('[create] fetching backend account...');

    const backendAccountData = await _getBackendAccountData(
      mainSigner,
      xpub,
      isHardwareWallet
    );

    console.log(
      '[create] getting backend account data',
      backendAccountData,
      mainSigner
    );

    return backendAccountData;
  };

  const getEncryptedPrivateKey = (signer: any, encryptedPassword: string) => {
    const privateKey = CryptoJS.AES.encrypt(
      signer.Signer.Signer.accounts[
        signer.Signer.Signer.accountIndex
      ].getAccountPrivateKey(),
      encryptedPassword
    ).toString();

    return privateKey;
  };

  const getAccountXpub = () => {
    const xpub = mainSigner.Signer.getAccountXpub();

    return xpub;
  };

  // TODO: better input type
  const _getInitialAccountData = ({
    label,
    signer,
    createdAccount,
    xprv,
  }: any) => {
    const { balance, transactions, tokens, address } = createdAccount;
    const xpub = getAccountXpub();

    const account: IKeyringAccountState = {
      id: signer.Signer.Signer.accountIndex,
      label: label ?? `Account ${signer.Signer.Signer.accountIndex + 1}`,
      balances: {
        syscoin: balance,
        ethereum: 0,
      },
      transactions,
      xpub,
      xprv,
      address,
      tokens,
      isTrezorWallet: false,
<<<<<<< HEAD
      saveTokenInfo: () => { },
      signTransaction: () => { },
      signMessage: () => { },
=======
      saveTokenInfo: () => undefined,
      signTransaction: () => undefined,
      signMessage: () => undefined,
>>>>>>> 6af7eb3b
      getPrivateKey: () => xprv,
    };

    return account;
  };

  const _getSyscoinHdSigner = ({
    walletMnemonic,
    walletPassword,
    isTestnet,
    networks,
    SLIP44,
    pubTypes,
  }: {
    walletMnemonic: string,
    walletPassword?: string,
    isTestnet: boolean,
    networks: any /*BitcoinNetwork*/,
    SLIP44: number,
    pubTypes: /* ISyscoinPubTypes */ any
  }): any /** SyscoinHDSigner */ => {
    if (hdSigner) return hdSigner;

    hdSigner = new sys.utils.HDSigner(
      walletMnemonic,
      walletPassword,
      isTestnet,
      networks,
      SLIP44,
      pubTypes
    );

    return hdSigner;
  };

  const getNewReceivingAddress = async () => {
    return await mainSigner.Signer.getNewReceivingAddress(true);
  };

  const _getSyscoinSigner = (mnemonic: string) => {
    if (mainSigner) return mainSigner;

    hdSigner = _getSyscoinHdSigner({
      walletMnemonic: mnemonic,
      walletPassword: null,
      isTestnet: false,
    });

    if (hdSigner) {
      mainSigner = new sys.SyscoinJSLib(
        hdSigner,
        'https://blockbook.elint.services/',
        'mainnet'
      );
    }

    return {
      mainSigner,
      hdSigner,
    };
  };

  const createWallet = async ({
    encryptedPassword,
    networkId,
    mnemonic,
  }: {
    encryptedPassword: string;
    networkId: string;
    mnemonic: string;
  }): Promise<IKeyringAccountState> => {
    // const signer = _getSyscoinSigner(networkId, mnemonic);
    const signer = _getSyscoinSigner(mnemonic);
    const xprv = getEncryptedPrivateKey(signer.mainSigner, encryptedPassword);
    const xpub = getAccountXpub();

    console.log('[create] getting signer', signer, xpub);

    const createdAccount = await getAccountInfo(false, xpub);

    console.log(
      '[create] getting created account',
      createdAccount,
      createdAccount.address
    );

    const account: IKeyringAccountState = _getInitialAccountData({
      signer: signer.mainSigner,
      createdAccount,
      xprv,
      label: null,
    });

    signer.mainSigner.Signer.setAccountIndex(account.id);

    return account;
  };

  return {
    getNewReceivingAddress,
    createWallet,
    getAccountXpub,
    getAccountInfo,
    getEncryptedPrivateKey,
  };
};<|MERGE_RESOLUTION|>--- conflicted
+++ resolved
@@ -131,15 +131,9 @@
       address,
       tokens,
       isTrezorWallet: false,
-<<<<<<< HEAD
-      saveTokenInfo: () => { },
-      signTransaction: () => { },
-      signMessage: () => { },
-=======
       saveTokenInfo: () => undefined,
       signTransaction: () => undefined,
       signMessage: () => undefined,
->>>>>>> 6af7eb3b
       getPrivateKey: () => xprv,
     };
 
