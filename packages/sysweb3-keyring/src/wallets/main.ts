--- conflicted
+++ resolved
@@ -1,13 +1,7 @@
-<<<<<<< HEAD
 import { IKeyringAccountState, MainSigner, SignerInfo } from '@pollum-io/sysweb3-utils';
 import CryptoJS from 'crypto-js';
 import sys from 'syscoinjs-lib';
 import { SyscoinTransactions } from '../transactions';
-=======
-import { MainSigner, IKeyringAccountState, SignerInfo } from '@pollum-io/sysweb3-utils';
-import CryptoJS from 'crypto-js';
-import sys from 'syscoinjs-lib';
->>>>>>> 865278ac
 import { TrezorWallet } from '../trezor';
 
 export const MainWallet = (data: SignerInfo) => {
