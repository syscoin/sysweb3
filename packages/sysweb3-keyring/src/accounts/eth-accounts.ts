// @ts-ignore
<<<<<<< HEAD
import { web3Provider } from "@pollum-io/sysweb3-network";
import axios from "axios";
import * as sigUtil from "eth-sig-util";
import * as ethUtil from "ethereumjs-util";
import { ethers } from "ethers";
import { request, gql } from "graphql-request";
import _ from "lodash";
import { Account, TransactionReceipt } from "web3-core";
import { typedDataV4 } from "../typedDataV4";
=======
import { web3Provider } from '@pollum-io/sysweb3-network';
import axios from 'axios';
import * as sigUtil from 'eth-sig-util';
import * as ethUtil from 'ethereumjs-util';
import { ethers } from 'ethers';
import { request, gql } from 'graphql-request';
import _ from 'lodash';
import { Account, TransactionReceipt } from 'web3-core';
>>>>>>> 24eac6ec

export const Web3Accounts = () => {
  /**
   * This function should return an Account Object.
   *
   * Use example:
   *
   * ```
   * <button onClick={createAccount}>Create your Account!</button>
   * ```
   *
   */
  const createAccount = (): Account => web3Provider.eth.accounts.create();

  /**
   * This function should return the balance of current account.
   *
   * @param {string} address
   *
   * @example
   *
   * ```
   * <button onClick={getBalance('0x000000000000000')}>Get balance</button>
   * ```
   */

  const getBalance = async (address: string): Promise<number> => {
    try {
      const balance = await web3Provider.eth.getBalance(address);
      const formattedBalance = web3Provider.utils.fromWei(balance);

      const roundedBalance = _.floor(parseFloat(formattedBalance), 4);

      return roundedBalance;
    } catch (error) {
      // todo: handle error
      console.log(`${error}`);

      return 0;
    }
  };

  /**
   * This function should return a user NFT object (if account have any NFT).
   *
   * @param {string} address
   *
   * @example
   *
   * ```
   * <button onClick={getUserNFT}>Get User Available NFTs from account</button>
   * ```
   */

  const getNftsByAddress = async (
    address: string
  ): Promise<object | undefined> => {
    try {
      const { data } = await axios.get(
        `https://api.etherscan.io/api?module=account&action=tokennfttx&address=${address}&page=1&offset=100&startblock=0&endblock=27025780&sort=asc&apikey=3QSU7T49W5YYE248ZRF1CPKPRN7FPRPBKH`
      );

      if (data.message === "OK" && data.result !== []) {
        return data.result;
      }

      return;
    } catch (error) {
      // todo: handle error
      console.log(error);
      throw error;
    }
  };

  /**
   * This function should return an array with all available currencies of provide wallet address.
   *
   * @param {string} address
   *
   * @example
   *
   * ```
   * <button onClick={getTokens('0x00000000000000000')}>Get all available tokens!</button>
   * ```
   *
   */

  const getTokens = async (address: string): Promise<any> => {
    const query = gql`
        {
          ethereum {
            address(
              address: { is: "${address}" }
            ) {
              balances {
                currency {
                  symbol
                }
                value
              }
            }
          }
        }
      `;

    try {
      const { ethereum } = await request({
        url: "https://graphql.bitquery.io/",
        document: query,
        requestHeaders: {
          "X-API-KEY": "BQYvhnv04csZHaprIBZNwtpRiDIwEIW9",
        },
      });

      if (ethereum.address[0].balances) {
        return ethereum.address[0].balances;
      }
    } catch (error) {
      // todo: handle error
      throw new Error("Not available tokens");
    }
  };

  /**
   * This function should send a value to address provided.
   *
   * @param {string} fromAddress
   * @param {string} fromPrivateKey
   * @param {string} toAddress
   * @param {number} value
   * @param {string} gasFee
   * ```
   * ```
   *
   * @example
   *
   * ```
   * <button onClick={sendTransaction('0x00000000000000000000089000000000000000', '0x00000000000000000000089000000000000', 0.5, 'high')}>Send Value to address provided</button>
   * ```
   *
   */

  const sendTransaction = async (
    fromAddress: string,
    fromPrivateKey: string,
    toAddress: string,
    value: number,
    gasFee?: string
  ) => {
    const gasPrice = (await web3Provider.eth.getGasPrice()).toString();

    let editGasFee: any;

    switch (gasFee) {
      case "low":
        editGasFee = web3Provider.utils
          .toBN(gasPrice)
          .mul(web3Provider.utils.toBN(8))
          .div(web3Provider.utils.toBN(10))
          .toString();

        break;
      case "high":
        editGasFee = web3Provider.utils
          .toBN(gasPrice)
          .mul(web3Provider.utils.toBN(11))
          .div(web3Provider.utils.toBN(10))
          .toString();
        break;
      default:
        editGasFee = gasPrice;
        break;
    }

    const signedTransaction = await web3Provider.eth.accounts.signTransaction(
      {
        from: fromAddress,
        to: toAddress,
        value: web3Provider.utils.toWei(value.toString(), "ether"),
        gas: await web3Provider.eth.estimateGas({
          to: toAddress,
        }),
        gasPrice: editGasFee,
        nonce: await web3Provider.eth.getTransactionCount(
          fromAddress,
          "latest"
        ),
      },
      fromPrivateKey
    );

    try {
      return web3Provider.eth
        .sendSignedTransaction(`${signedTransaction.rawTransaction}`)
        .then((result: TransactionReceipt) => result);
    } catch (error: any) {
      throw new Error(error);
    }
  };

  /**
   * This function should return an Account Object from imported wallet.
   *
   * @param {string} mnemonic
   *
   * @example
   *
   * ```
   * <button onClick={importAccount('this test mnemonic phrase for import my account')}>Import My account</button>
   * ```
   *
   */

  const importAccount = (mnemonic: string): Account => {
    try {
      if (web3Provider.utils.isHexStrict(mnemonic)) {
        return web3Provider.eth.accounts.privateKeyToAccount(mnemonic);
      }

      const { privateKey } = ethers.Wallet.fromMnemonic(mnemonic);

      const account = web3Provider.eth.accounts.privateKeyToAccount(privateKey);

      return account;
    } catch (error) {
      // todo: handle
      console.log(error);
      throw error;
    }
  };

<<<<<<< HEAD
  const getRecommendedFee = () => {};
=======
  // const getRecommendedFee = () => { };
>>>>>>> 24eac6ec
  const getUserTransactions = async (address: string): Promise<any> => {
    try {
      const userTxs = await axios.get(
        `https://api.etherscan.io/api?module=account&action=txlist&address=${address}&startblock=0&endblock=99999999&page=1&offset=10&sort=asc&apikey=3QSU7T49W5YYE248ZRF1CPKPRN7FPRPBKH`
      );

      if (userTxs.data.message === "OK") {
        if (userTxs.data.result !== []) {
          return userTxs.data.result;
        }

        return [];
      }
    } catch (error) {
      console.log(error);
    }
  };

  const getTransactionCount = async (address: string) =>
    await web3Provider.eth.getTransactionCount(address);

<<<<<<< HEAD
  const eth_signTypedData_v4 = () => {
    const msgParams = JSON.stringify(typedDataV4());
    const provider = window.pali.getProvider("ethereum");

    const from = provider.selectedAddress;

    const params = [from, msgParams];
    const method = "eth_signTypedData_v4";
=======
  const eth_signTypedData_v4 = (msgParams: object) => {
    const msg = JSON.stringify(msgParams);
    const provider = window.pali.getProvider('ethereum');

    const from = provider.selectedAddress;

    const params = [from, msg];
    const method = 'eth_signTypedData_v4';
>>>>>>> 24eac6ec

    return provider.request(
      {
        method,
        params,
        from,
      },
      (err: any, result: any) => {
        if (err) return console.dir(err);
        if (result.error) {
          alert(result.error.message);
        }
        if (result.error) return console.error("ERROR", result);
        console.log("TYPED SIGNED:" + JSON.stringify(result.result));

        const recovered = sigUtil.recoverTypedSignature_v4({
          data: JSON.parse(msg),
          sig: result.result,
        });

        if (
          ethUtil.toChecksumAddress(recovered) ===
          ethUtil.toChecksumAddress(from)
        ) {
          alert("Successfully recovered signer as " + from);
        } else {
          alert(
            "Failed to verify signer when comparing " + result + " to " + from
          );
        }
      }
    );
  };

  return {
    createAccount,
    getBalance,
    getNftsByAddress,
    getTokens,
    getUserTransactions,
    getTransactionCount,
    eth_signTypedData_v4,
    sendTransaction,
    importAccount,
    // getRecommendedFee,
  };
};<|MERGE_RESOLUTION|>--- conflicted
+++ resolved
@@ -1,15 +1,4 @@
 // @ts-ignore
-<<<<<<< HEAD
-import { web3Provider } from "@pollum-io/sysweb3-network";
-import axios from "axios";
-import * as sigUtil from "eth-sig-util";
-import * as ethUtil from "ethereumjs-util";
-import { ethers } from "ethers";
-import { request, gql } from "graphql-request";
-import _ from "lodash";
-import { Account, TransactionReceipt } from "web3-core";
-import { typedDataV4 } from "../typedDataV4";
-=======
 import { web3Provider } from '@pollum-io/sysweb3-network';
 import axios from 'axios';
 import * as sigUtil from 'eth-sig-util';
@@ -18,7 +7,6 @@
 import { request, gql } from 'graphql-request';
 import _ from 'lodash';
 import { Account, TransactionReceipt } from 'web3-core';
->>>>>>> 24eac6ec
 
 export const Web3Accounts = () => {
   /**
@@ -250,11 +238,7 @@
     }
   };
 
-<<<<<<< HEAD
-  const getRecommendedFee = () => {};
-=======
   // const getRecommendedFee = () => { };
->>>>>>> 24eac6ec
   const getUserTransactions = async (address: string): Promise<any> => {
     try {
       const userTxs = await axios.get(
@@ -276,16 +260,6 @@
   const getTransactionCount = async (address: string) =>
     await web3Provider.eth.getTransactionCount(address);
 
-<<<<<<< HEAD
-  const eth_signTypedData_v4 = () => {
-    const msgParams = JSON.stringify(typedDataV4());
-    const provider = window.pali.getProvider("ethereum");
-
-    const from = provider.selectedAddress;
-
-    const params = [from, msgParams];
-    const method = "eth_signTypedData_v4";
-=======
   const eth_signTypedData_v4 = (msgParams: object) => {
     const msg = JSON.stringify(msgParams);
     const provider = window.pali.getProvider('ethereum');
@@ -294,7 +268,6 @@
 
     const params = [from, msg];
     const method = 'eth_signTypedData_v4';
->>>>>>> 24eac6ec
 
     return provider.request(
       {
