--- conflicted
+++ resolved
@@ -325,9 +325,7 @@
     }
   };
 
-<<<<<<< HEAD
   const getRecommendedFee = () => { };
-=======
   const getUserTransactions = async (address: string): Promise<any> => {
     try {
       const userTxs = await axios.get(
@@ -346,7 +344,6 @@
       console.log(error);
     }
   };
->>>>>>> 63b7c34a
 
   return {
     createAccount,
