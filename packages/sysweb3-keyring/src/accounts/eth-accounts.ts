import { TransactionResponse } from '@ethersproject/abstract-provider';
import axios from 'axios';
import * as sigUtil from 'eth-sig-util';
import * as ethUtil from 'ethereumjs-util';
import { ethers } from 'ethers';
import { request, gql } from 'graphql-request';
import _ from 'lodash';
import { Account, TransactionReceipt } from 'web3-core';

import { web3Provider } from '@pollum-io/sysweb3-network';
import {
  createContractUsingAbi,
  getErc20Abi,
  INetwork,
} from '@pollum-io/sysweb3-utils';

export const Web3Accounts = () => {
  const createAccount = (): Account => web3Provider.eth.accounts.create();

  const getBalance = async (address: string): Promise<number> => {
    try {
      const balance = await web3Provider.eth.getBalance(address);
      const formattedBalance = web3Provider.utils.fromWei(balance);

      const roundedBalance = _.floor(parseFloat(formattedBalance), 4);

      return roundedBalance;
    } catch (error) {
      throw new Error(`No balance available for this address. Error: ${error}`);
    }
  };

  const getBalanceOfAnyToken = async (
    tokenAddress: string,
    walletAddress: string
  ): Promise<number> => {
    try {
      const abi = getErc20Abi() as any;
      const balance = await (
        await createContractUsingAbi(abi, tokenAddress)
      ).methods
        .balanceOf(walletAddress)
        .call();

      const formattedBalance = web3Provider.utils.fromWei(balance);

      const roundedBalance = _.floor(parseFloat(formattedBalance), 4);

      return roundedBalance;
    } catch (error) {
      return 0;
    }
  };

  const getNftsByAddress = async (
    address: string,
    network: INetwork
  ): Promise<object | undefined> => {
    try {
      const { chainId, label } = network;

      let apiBaseUrl = '';

      chainId !== 1
        ? (apiBaseUrl = `https://api-${label.toLowerCase()}.etherscan.io/`)
        : 'https://api.etherscan.io/';

      const { data } = await axios.get(
        `${apiBaseUrl}api?module=account&action=tokennfttx&address=${address}&page=1&offset=100&&startblock=0&endblock=27025780&sort=asc&apikey=K46SB2PK5E3T6TZC81V1VK61EFQGMU49KA`
      );

      if (data.message === 'OK' && data.result !== []) {
        return data.result;
      }

      return;
    } catch (error) {
      throw new Error(`No NFTs available for this address. Error: ${error}`);
    }
  };

  const getTokens = async (address: string): Promise<any> => {
    const query = gql`
        {
          ethereum {
            address(
              address: { is: "${address}" }
            ) {
              balances { 
                currency {
                  symbol
                }
                value
              }
            }
          }
        }
      `;

    try {
      const { ethereum } = await request({
        url: 'https://graphql.bitquery.io/',
        document: query,
        requestHeaders: {
          'X-API-KEY': 'BQYvhnv04csZHaprIBZNwtpRiDIwEIW9',
        },
      });

      if (ethereum.address[0].balances) {
        return ethereum.address[0].balances;
      }
    } catch (error) {
      throw new Error(`Not available tokens. Error: ${error}`);
    }
  };

  const importAccount = (mnemonic: string): Account => {
    try {
      if (web3Provider.utils.isHexStrict(mnemonic)) {
        return web3Provider.eth.accounts.privateKeyToAccount(mnemonic);
      }

      const { privateKey } = ethers.Wallet.fromMnemonic(mnemonic);

      const account = web3Provider.eth.accounts.privateKeyToAccount(privateKey);

      return account;
    } catch (error) {
      throw new Error(`Can't import account. Error: ${error}`);
    }
  };

  // const getRecommendedFee = () => { };
  const getUserTransactions = async (
    address: string,
    network: string
  ): Promise<TransactionResponse[] | undefined> => {
    const etherscanProvider = new ethers.providers.EtherscanProvider(
      network, // homestead === mainnet
      'K46SB2PK5E3T6TZC81V1VK61EFQGMU49KA'
    );
    try {
      const userTxs = etherscanProvider.getHistory(address);
<<<<<<< HEAD

=======
      
>>>>>>> 10f099c9
      if (userTxs) {
        return userTxs;
      }

      return [];
    } catch (error) {
      console.error(error);
    }
  };

  const getTransactionCount = async (address: string) =>
    await web3Provider.eth.getTransactionCount(address);

  const ethSignTypedDataV4 = (msgParams: object) => {
    const msg = JSON.stringify(msgParams);
    const provider = window.pali.getProvider('ethereum');

    const from = provider.selectedAddress;

    const params = [from, msg];
    const method = 'ethSignTypedDataV4';

    return provider.request(
      {
        method,
        params,
        from,
      },
      (err: any, result: any) => {
        if (err) return console.dir(err);
        if (result.error) {
          alert(result.error.message);
        }
        if (result.error) return console.error('ERROR', result);

        const recovered = sigUtil.recoverTypedSignature_v4({
          data: JSON.parse(msg),
          sig: result.result,
        });

        if (
          ethUtil.toChecksumAddress(recovered) ===
          ethUtil.toChecksumAddress(from)
        ) {
          alert('Successfully recovered signer as ' + from);
        } else {
          alert(
            'Failed to verify signer when comparing ' + result + ' to ' + from
          );
        }
      }
    );
  };

  const getRecommendedGasPrice = async (formatted?: boolean) => {
    const gasPriceBN = await web3Provider.eth.getGasPrice();

    if (formatted) {
      return ethers.utils.formatEther(gasPriceBN);
    }

    return gasPriceBN.toString();
  };

  const getFeeByType = async (type: string) => {
    const gasPrice = await getRecommendedGasPrice(false);

    const low = web3Provider.utils
      .toBN(gasPrice)
      .mul(web3Provider.utils.toBN(8))
      .div(web3Provider.utils.toBN(10))
      .toString();

    const high = web3Provider.utils
      .toBN(gasPrice)
      .mul(web3Provider.utils.toBN(11))
      .div(web3Provider.utils.toBN(10))
      .toString();

    if (type === 'low') return low;
    if (type === 'high') return high;

    return gasPrice;
  };

  const getGasLimit = async (toAddress: string) => {
    return await web3Provider.eth.estimateGas({
      to: toAddress,
    });
  };

  const getData = ({
    contractAddress,
    receivingAddress,
    value,
  }: {
    contractAddress: string;
    receivingAddress: string;
    value: any;
  }) => {
    const abi = getErc20Abi() as any;
    const contract = new web3Provider.eth.Contract(abi, contractAddress);
    const data = contract.methods.transfer(receivingAddress, value).encodeABI();

    return data;
  };

  const sendTransaction = async ({
    sender,
    senderXprv,
    receivingAddress,
    amount,
    gasLimit,
    gasPrice,
    token,
  }: {
    sender: string;
    senderXprv: string;
    receivingAddress: string;
    amount: number;
    gasLimit?: number;
    gasPrice?: number;
    token?: any;
  }): Promise<TransactionReceipt> => {
    const tokenDecimals = token && token.decimals ? token.decimals : 18;
    const decimals = web3Provider.utils.toBN(tokenDecimals);
    const amountBN = web3Provider.utils.toBN(amount);

    const defaultGasPrice = await getRecommendedGasPrice(false);
    const defaultGasLimit = await getGasLimit(receivingAddress);

    const value =
      token && token.contract_address
        ? amountBN.mul(web3Provider.utils.toBN(10).pow(decimals))
        : web3Provider.utils.toWei(amount.toString(), 'ether');

    const data =
      token && token.contract_address
        ? getData({
            contractAddress: token.contract_address,
            receivingAddress,
            value,
          })
        : null;

    if (token && token.contract_address) {
      const signedTokenTransaction =
        await web3Provider.eth.accounts.signTransaction(
          {
            from: sender,
            to: token.contract_address,
            value: '0x00',
            gas: gasLimit || defaultGasLimit,
            gasPrice: gasPrice || defaultGasPrice,
            nonce: await web3Provider.eth.getTransactionCount(sender, 'latest'),
            data,
          },
          senderXprv
        );

      return web3Provider.eth
        .sendSignedTransaction(`${signedTokenTransaction.rawTransaction}`)
        .then((result: TransactionReceipt) => result);
    }

    const signedTransaction = await web3Provider.eth.accounts.signTransaction(
      {
        from: sender,
        to: receivingAddress,
        value,
        gas: gasLimit || defaultGasLimit,
        gasPrice: gasPrice || defaultGasPrice,
        nonce: await web3Provider.eth.getTransactionCount(sender, 'latest'),
        data,
      },
      senderXprv
    );

    try {
      return web3Provider.eth
        .sendSignedTransaction(`${signedTransaction.rawTransaction}`)
        .then((result: TransactionReceipt) => result);
    } catch (error: any) {
      throw new Error(error);
    }
  };

  const getGasOracle = async () => {
    const {
      data: { result },
    } = await axios.get(
      'https://api.etherscan.io/api?module=gastracker&action=gasoracle&apikey=K46SB2PK5E3T6TZC81V1VK61EFQGMU49KA'
    );

    return result;
  };

  const tx = {
    getTransactionCount,
    ethSignTypedDataV4,
    sendTransaction,
    getFeeByType,
    getGasLimit,
    getRecommendedGasPrice,
    getGasOracle,
  };

  return {
    createAccount,
    getBalance,
    getBalanceOfAnyToken,
    getTokens,
    getNftsByAddress,
    importAccount,
    getUserTransactions,
    tx,
  };
};<|MERGE_RESOLUTION|>--- conflicted
+++ resolved
@@ -141,11 +141,7 @@
     );
     try {
       const userTxs = etherscanProvider.getHistory(address);
-<<<<<<< HEAD
-
-=======
-      
->>>>>>> 10f099c9
+
       if (userTxs) {
         return userTxs;
       }
