import SafeEventEmitter from '@metamask/safe-event-emitter';
import axios from 'axios';
import { generateMnemonic, validateMnemonic, mnemonicToSeed } from 'bip39';
import { fromZPrv } from 'bip84';
import crypto from 'crypto';
import CryptoJS from 'crypto-js';
import { hdkey } from 'ethereumjs-wallet';
import sys from 'syscoinjs-lib';

import { Web3Accounts } from './accounts';
import { initialWalletState } from './initial-state';
import { SyscoinTransactions } from './transactions';
import { TrezorWallet } from './trezor';
import {
  IKeyringAccountState,
  IWalletState,
  IKeyringBalances,
  IKeyringManager,
} from './types';
import * as sysweb3 from '@pollum-io/sysweb3-core';
import { setActiveNetwork } from '@pollum-io/sysweb3-network';
import {
  INetwork,
  getSigners,
  validateSysRpc,
  SyscoinHDSigner,
} from '@pollum-io/sysweb3-utils';

export const KeyringManager = (): IKeyringManager => {
  /** keys */
  const web3Wallet = Web3Accounts();
  const storage = sysweb3.sysweb3Di.getStateStorageDb();

  const setEncryptedVault = (decryptedVault: any) => {
    const encryptedVault = CryptoJS.AES.encrypt(
      JSON.stringify(decryptedVault),
      storage.get('vault-keys').hash
    );

    storage.set('vault', encryptedVault.toString());
  };

  const getDecryptedVault = () => {
    const vault = storage.get('vault');

    const { hash } = storage.get('vault-keys');

    const decryptedVault = CryptoJS.AES.decrypt(vault, hash).toString(
      CryptoJS.enc.Utf8
    );

    return JSON.parse(decryptedVault);
  };

  let wallet: IWalletState = initialWalletState;

  let hd: SyscoinHDSigner = new sys.utils.HDSigner('');
  let memMnemonic = '';

  const getSalt = () => crypto.randomBytes(16).toString('hex');

  const encryptSHA512 = (password: string, salt: string) => {
    const hash = crypto.createHmac('sha512', salt);

    hash.update(password);

    return {
      salt,
      hash: hash.digest('hex'),
    };
  };

  const setWalletPassword = (pwd: string) => {
    const salt = getSalt();
    const saltHashPassword = encryptSHA512(pwd, salt);

    const { hash, salt: passwordSalt } = saltHashPassword;

    storage.set('vault-keys', { hash, salt: passwordSalt });

    _clearWallet();

    if (memMnemonic) {
      setEncryptedVault({
        ...getDecryptedVault(),
        mnemonic: CryptoJS.AES.encrypt(memMnemonic, hash).toString(),
      });
    }
  };

  const hasHdMnemonic = () => Boolean(hd.mnemonic);

  const forgetSigners = () => {
    hd = new sys.utils.HDSigner('');
  };
  /** end */

  /** validations */
  const checkPassword = (pwd: string) => {
    const { hash, salt } = storage.get('vault-keys');

    const hashPassword = encryptSHA512(pwd, salt);

    return hashPassword.hash === hash;
  };

  const isUnlocked = () =>
    Boolean(hasHdMnemonic() && storage.get('vault-keys').hash);
  /** end */

  /** seeds */
  const getEncryptedMnemonic = () => getDecryptedVault().mnemonic;

  const getDecryptedMnemonic = () => {
    const { mnemonic } = getDecryptedVault();
    const { hash } = storage.get('vault-keys');

    return CryptoJS.AES.decrypt(mnemonic, hash).toString(CryptoJS.enc.Utf8);
  };

  const getSeed = (pwd: string) => {
    if (!checkPassword(pwd)) throw new Error('Invalid password.');

    return getDecryptedMnemonic();
  };
  /** end */

  /** state */
  const getState = () => wallet;
  const getNetwork = () => wallet.activeNetwork;
  const getAccounts = () => Object.values(wallet.accounts);

  const getPrivateKeyByAccountId = (id: number): string => {
    const account = Object.values(wallet.accounts).find(
      (account) => account.id === id
    );

    if (!account) throw new Error('Account not found');

    return account.xprv;
  };

  const getAccountXpub = (): string => hd.getAccountXpub();

  const getAccountById = (id: number): IKeyringAccountState => {
    const account = Object.values(wallet.accounts).find(
      (account) => account.id === id
    );

    if (!account) throw new Error('Account not found');

    return account;
  };

  /** end */

  /** controllers */
  const trezor = TrezorWallet();
  const txs = SyscoinTransactions();
  /** end */

  /** private */
  const _clearWallet = () => {
    wallet = initialWalletState;

    const vault = storage.get('vault');

    const clearingObject = vault
      ? { ...getDecryptedVault(), wallet }
      : { wallet };

    setEncryptedVault(clearingObject);
  };

  const _clearTemporaryLocalKeys = () => {
    storage.deleteItem('vault');
    storage.deleteItem('vault-keys');

    forgetSigners();

    memMnemonic = '';
  };

  const _persistWallet = (
    password: string = storage.get('vault-keys').hash
  ): string | Error => {
    if (typeof password !== 'string') {
      return new Error('KeyringManager - password is not a string');
    }

    storage.set('vault-keys', { ...storage.get('vault-keys'), hash: password });

    return getDecryptedVault().wallet;
  };

  const _fullUpdate = () => {
    _persistWallet(storage.get('vault-keys').hash);

    setEncryptedVault({ ...getDecryptedVault(), wallet });
  };

  const _updateUnlocked = () => {
    const eventEmitter = new SafeEventEmitter();

    eventEmitter.emit('unlock');
  };

  const _unlockWallet = async (password: string) => {
    const vault = getDecryptedVault();

    const { salt } = storage.get('vault-keys');
    const { hash, salt: _salt } = encryptSHA512(password, salt);

    if (!vault.wallet) {
      storage.set('vault-keys', {
        hash,
        salt: _salt,
      });

      throw new Error('Wallet not found');
    }

    _clearWallet();

    storage.set('vault-keys', {
      hash,
      salt: _salt,
    });

    setEncryptedVault({
      ...vault,
      wallet: vault.wallet,
    });

    return vault.wallet;
  };

  const _createMainWallet = async (): Promise<IKeyringAccountState> => {
    setEncryptedVault({
      ...getDecryptedVault(),
      network: wallet.activeNetwork,
    });

    const { _hd } = getSigners();

    hd = _hd;

    const xprv = getEncryptedXprv();
    const createdAccount = await _getLatestUpdateForSysAccount();
    const account = _getInitialAccountData({
      signer: _hd,
      createdAccount,
      xprv,
    });

    hd.setAccountIndex(account.id);

    return account;
  };

  const _getEncryptedPrivateKeyFromHd = () =>
    hd.Signer.accounts[hd.Signer.accountIndex].getAccountPrivateKey();

  const _getBasicWeb3AccountInfo = async (address: string, id: number) => {
    const { network } = getDecryptedVault();

    const balance = await web3Wallet.getBalance(address);

<<<<<<< HEAD
    const transactions = await web3Wallet.getUserTransactions(
      address,
      network.chainId === 1 ? 'homestead' : network.label.toLowerCase()
    );
=======
    const { id } = wallet.activeAccount;

    const transactions = await web3Wallet.getUserTransactions(address, network);
>>>>>>> dfb25d61

    const {
      data: {
        id: tokenId,
        symbol,
        name,
        description: { en },
        image: { thumb },
        current_price: currentPrice,
        market_cap_rank: marketCapRank,
        links: { blockchain_site: blockchainSite },
      },
    } = await axios.get('https://api.coingecko.com/api/v3/coins/ethereum');

    return {
      assets: [
        {
          id: tokenId,
          name,
          symbol: String(symbol).toUpperCase(),
          decimals: 18,
          description: en,
          image: thumb,
          currentPrice,
          marketCapRank,
          explorerLink: blockchainSite[0],
        },
      ],
      id,
      isTrezorWallet: false,
      label: `Account ${id + 1}`,
      balances: {
        syscoin: 0,
        ethereum: balance,
      },
      transactions,
    };
  };

  const _setDerivedWeb3Accounts = async (id: number) => {
    const seed = await mnemonicToSeed(getDecryptedMnemonic());
    const privateRoot = hdkey.fromMasterSeed(seed);
    const derivedCurrentAccount = privateRoot.derivePath(
      `m/44'/60'/0'/1/${String(id)}`
    );
    const newWallet = derivedCurrentAccount.getWallet();
    const address = newWallet.getAddressString();
    const xprv = newWallet.getPrivateKeyString();
    const xpub = newWallet.getPublicKeyString();

    const basicAccountInfo = await _getBasicWeb3AccountInfo(address, id);
    const createdAccount = {
      address,
      xpub,
      xprv,
      ...basicAccountInfo,
    };

    wallet = {
      ...getDecryptedVault().wallet,
      accounts: {
        ...getDecryptedVault().wallet.accounts,
        [id]: createdAccount,
      },
    };

    setEncryptedVault({ ...getDecryptedVault(), wallet });

    if (id === 0) {
      const { address, privateKey } = web3Wallet.importAccount(
        getDecryptedMnemonic()
      );

      const basicAccountInfo = await _getBasicWeb3AccountInfo(address, 0);
      const account = {
        xprv: privateKey,
        xpub: address,
        address,
        ...basicAccountInfo,
      };

      wallet = {
        ...getDecryptedVault().wallet,
        accounts: {
          ...getDecryptedVault().wallet.accounts,
          [0]: account,
        },
      };

      setEncryptedVault({ ...getDecryptedVault(), wallet });

      return account;
    }

    return createdAccount;
  };

  const _getLatestUpdateForWeb3Accounts = async () => {
    const { wallet: _wallet } = getDecryptedVault();

    for (const index in Object.values(_wallet.accounts)) {
      const id = Number(index);

      await _setDerivedWeb3Accounts(id);
    }

    const { wallet: _updatedWallet } = getDecryptedVault();

    const { accounts, activeAccount } = _updatedWallet;

    if (accounts[activeAccount.id] !== activeAccount) {
      wallet = {
        ..._updatedWallet,
        activeAccount: accounts[activeAccount.id],
      };

      _fullUpdate();
    }

    return getDecryptedVault().wallet.activeAccount;
  };

  const _getInitialAccountData = ({
    label,
    signer,
    createdAccount,
    xprv,
  }: {
    label?: string;
    signer: any;
    createdAccount: any;
    xprv: string;
  }) => {
    const { balances, address, xpub, transactions, assets } = createdAccount;

    const account = {
      id: signer.Signer.accountIndex,
      label: label ? label : `Account ${signer.Signer.accountIndex + 1}`,
      balances,
      xpub,
      xprv,
      address,
      isTrezorWallet: false,
      transactions,
      assets,
    };

    return account;
  };

  const _getAccountForNetwork = async ({
    isSyscoinChain,
  }: {
    isSyscoinChain: boolean;
  }) => {
    const { network, wallet: _wallet } = getDecryptedVault();

    wallet = {
      ..._wallet,
      activeNetwork: network,
    };

    _fullUpdate();

    if (isSyscoinChain) {
      const { isTestnet } = await validateSysRpc(network.url);

      const vault = getDecryptedVault();

      setEncryptedVault({ ...vault, network, isTestnet });

      const { _hd } = getSigners();

      hd = _hd;

      const xprv = getEncryptedXprv();
      const updatedAccountInfo = await _getLatestUpdateForSysAccount();
      const account = _getInitialAccountData({
        signer: hd,
        createdAccount: updatedAccountInfo,
        xprv,
      });

      const {
        wallet: { activeAccount },
      } = vault;

      if (hd && activeAccount.id > -1) hd.setAccountIndex(activeAccount.id);

      return account;
    }

    return await _getLatestUpdateForWeb3Accounts();
  };

  const _getFormattedBackendAccount = async ({
    url,
    xpub,
  }: {
    url: string;
    xpub: string;
  }) => {
    const options = 'tokens=nonzero&details=txs';

    const { address, balance, transactions, tokensAsset } =
      await sys.utils.fetchBackendAccount(url, xpub, options, xpub);

    const latestAssets = tokensAsset ? tokensAsset.slice(0, 30) : [];
    const assets = latestAssets.map((token: any) => ({
      ...token,
      symbol: atob(token.symbol),
    }));

    return {
      transactions: transactions ? transactions.slice(0, 20) : [],
      assets,
      xpub: address,
      balances: {
        syscoin: balance / 1e8,
        ethereum: 0,
      },
    };
  };

  const _getBasicSysAccountInfo = async (xpub: string, id: number) => {
    const { network } = getDecryptedVault();

    const formattedBackendAccount = await _getFormattedBackendAccount({
      url: network.url,
      xpub,
    });

    return {
      id,
      isTrezorWallet: false,
      label: `Account ${Number(id) + 1}`,
      ...formattedBackendAccount,
    };
  };

  const _setDerivedSysAccounts = async (id: number) => {
    if (hd && id > -1) hd.setAccountIndex(id);

    const xpub = hd.getAccountXpub();
    const xprv = getEncryptedXprv();
    const address = await hd.getNewReceivingAddress(true);

    const basicAccountInfo = await _getBasicSysAccountInfo(xpub, id);

    const createdAccount = {
      address,
      xprv,
      ...basicAccountInfo,
    };

    wallet = {
      ...getDecryptedVault().wallet,
      accounts: {
        ...getDecryptedVault().wallet.accounts,
        [id]: createdAccount,
      },
    };

    setEncryptedVault({ ...getDecryptedVault(), wallet });

    return createdAccount;
  };

  const _getLatestUpdateForSysAccount = async (): Promise<{
    xpub: string;
    balances: IKeyringBalances;
    transactions: any;
    assets: any;
    address: string;
  }> => {
    const { wallet: _wallet, network, isTestnet } = getDecryptedVault();

    if (!hd.mnemonic || hd.Signer.isTestnet !== isTestnet) {
      const { _hd } = getSigners();

      hd = _hd;
    }

    const walletAccountsArray = Object.values(_wallet.accounts);

    const { length } = hd.Signer.accounts;

    if (length > 1 || walletAccountsArray.length > 1) {
      for (const id in Object.values(_wallet.accounts)) {
        if (!hd.Signer.accounts[Number(id)]) {
          addAccountToSigner(Number(id));
        }
      }
    }

    for (const account of Object.values(_wallet.accounts)) {
      // @ts-ignore
      await _setDerivedSysAccounts(account.id);
    }

    if (hd && _wallet.activeAccount.id > -1)
      hd.setAccountIndex(_wallet.activeAccount.id);

    const xpub = getAccountXpub();
    const formattedBackendAccount = await _getFormattedBackendAccount({
      url: network.url,
      xpub,
    });
    const address = await hd.getNewReceivingAddress(true);

    return {
      address,
      ...formattedBackendAccount,
    };
  };
  /** end */

  /** keyring */
  const createSeed = () => {
    const { hash } = storage.get('vault-keys');

    const encryptedMnemonic = CryptoJS.AES.encrypt(
      generateMnemonic(),
      hash
    ).toString();

    const vault = getDecryptedVault();

    if (!vault.mnemonic)
      setEncryptedVault({ ...vault, mnemonic: encryptedMnemonic });

    return getDecryptedMnemonic();
  };

  const createKeyringVault = async (): Promise<IKeyringAccountState> => {
    _clearWallet();

    const vault = await _createMainWallet();

    wallet = {
      ...wallet,
      accounts: {
        ...wallet.accounts,
        [vault.id]: vault,
      },
      activeAccount: vault,
    };

    setEncryptedVault({ ...getDecryptedVault(), wallet });

    _fullUpdate();

    return vault;
  };

  /** login/logout */
  const login = async (password: string): Promise<IKeyringAccountState> => {
    if (!checkPassword(password)) throw new Error('Invalid password');

    wallet = await _unlockWallet(password);

    _updateUnlocked();

    setEncryptedVault({ ...getDecryptedVault(), wallet });

    await getLatestUpdateForAccount();

    addAccountToSigner(wallet.activeAccount.id);

    return wallet.activeAccount;
  };

  const logout = () => forgetSigners();
  /** end */

  const removeAccount = (accountId: number) => {
    delete wallet.accounts[accountId];
  };

  const forgetMainWallet = (pwd: string) => {
    if (!checkPassword(pwd)) throw new Error('Invalid password');

    _clearTemporaryLocalKeys();
  };

  const getEncryptedXprv = () =>
    CryptoJS.AES.encrypt(
      _getEncryptedPrivateKeyFromHd(),
      storage.get('vault-keys').hash
    ).toString();

  const validateSeed = (seedphrase: string) => {
    if (validateMnemonic(seedphrase)) {
      memMnemonic = seedphrase;

      return true;
    }

    return false;
  };

  /** get updates */
  const getLatestUpdateForAccount = async () => {
    const vault = getDecryptedVault();

    wallet = vault.wallet;

    setEncryptedVault({ ...vault, wallet });

<<<<<<< HEAD
    const isSyscoinChain =
      Boolean(wallet.networks.syscoin[wallet.activeNetwork.chainId]) &&
      wallet.activeNetwork.url.includes('blockbook');
=======
    const {
      activeNetwork: { chainId, url },
    } = wallet;

    const isSyscoinChain =
      Boolean(wallet.networks.syscoin[chainId]) && url.includes('blockbook');
>>>>>>> dfb25d61

    const latestUpdate = isSyscoinChain
      ? await _getLatestUpdateForSysAccount()
      : await _getLatestUpdateForWeb3Accounts();

    const { wallet: _updatedWallet } = getDecryptedVault();

    return {
      accountLatestUpdate: latestUpdate,
      walleAccountstLatestUpdate: _updatedWallet.accounts,
    };
  };
  /** end */

  /** networks */
  const _setSignerByChain = async (network: INetwork, chain: string) => {
    setEncryptedVault({
      ...getDecryptedVault(),
      network,
    });

    if (chain === 'syscoin') {
      const { isTestnet } = await validateSysRpc(network.url);

      setEncryptedVault({ ...getDecryptedVault(), isTestnet });

      return;
    }

    const newNetwork = wallet.networks.ethereum[network.chainId];

    if (!newNetwork) throw new Error('Network not found');

    setActiveNetwork(newNetwork);

    setEncryptedVault({
      ...getDecryptedVault(),
      isTestnet: false,
    });
  };

  /** networks */
  const setSignerNetwork = async (
    network: INetwork,
    chain: string
  ): Promise<IKeyringAccountState> => {
    const { wallet: _wallet } = getDecryptedVault();

    wallet = {
      ..._wallet,
      networks: {
        ..._wallet.networks,
        [chain]: {
          [network.chainId]: network,
        },
      },
      activeNetwork: network,
    };

    _fullUpdate();

    await _setSignerByChain(network, chain);

    const account = await _getAccountForNetwork({
      isSyscoinChain: chain === 'syscoin' && network.url.includes('blockbook'),
    });

    wallet = {
      ...wallet,
      accounts: {
        ...wallet.accounts,
        [account.id]: account,
      },
      activeAccount: account,
    };

    _fullUpdate();

    return account;
  };
  /** end */

  /** accounts */
  const addAccountToSigner = (accountId: number) => {
    if (accountId === 0) return;
    if (hd.Signer.accounts[accountId]) return;

    const childAccount = hd.deriveAccount(accountId);

    const derivedAccount = new fromZPrv(
      childAccount,
      hd.Signer.pubTypes,
      hd.Signer.networks
    );

    hd.Signer.accounts.push(derivedAccount);
  };
  /** end */

  const addNewAccount = async (label?: string) => {
    const { network, mnemonic } = getDecryptedVault();

    const isSyscoinChain =
      Boolean(wallet.networks.syscoin[network.chainId]) &&
      network.url.includes('blockbook');

    if (isSyscoinChain) {
      if (!hd.mnemonic) {
        const { _hd } = getSigners();

        hd = _hd;
      }

      const id = hd.createAccount();
      const xpub = hd.getAccountXpub();
      const xprv = getEncryptedXprv();

      const formattedBackendAccount = await _getFormattedBackendAccount({
        url: network.url,
        xpub,
      });

      const address = await hd.getNewReceivingAddress(true);

      const latestUpdate = {
        address,
        ...formattedBackendAccount,
      };

      const account = _getInitialAccountData({
        label,
        signer: hd,
        createdAccount: latestUpdate,
        xprv,
      });

      const { wallet: _wallet } = getDecryptedVault();

      wallet = {
        ..._wallet,
        accounts: {
          ..._wallet.accounts,
          [id]: account,
        },
        activeAccount: account,
      };

      setEncryptedVault({ ...getDecryptedVault(), wallet });

      return {
        ...account,
        id,
      };
    }

    if (!mnemonic) {
      throw new Error('Seed phrase is required to create a new account.');
    }

    const { wallet: _wallet } = getDecryptedVault();
    const { length } = Object.values(_wallet.accounts);
    const seed = await mnemonicToSeed(mnemonic);
    const privateRoot = hdkey.fromMasterSeed(seed);
    const derivedCurrentAccount = privateRoot.derivePath(
      `m/44'/60'/0'/1/${length + 1}`
    );
    const newWallet = derivedCurrentAccount.getWallet();
    const address = newWallet.getAddressString();
    const xprv = newWallet.getPrivateKeyString();
    const xpub = newWallet.getPublicKeyString();

    const basicAccountInfo = await _getBasicWeb3AccountInfo(address, length);

    const createdAccount = {
      address,
      xpub,
      xprv,
      ...basicAccountInfo,
    };

    wallet = {
      ..._wallet,
      accounts: {
        ..._wallet.accounts,
        [createdAccount.id]: createdAccount,
      },
      activeAccount: createdAccount,
    };

    setEncryptedVault({ ...getDecryptedVault(), wallet });

    return createdAccount;
  };

  const removeNetwork = (chain: string, chainId: number) => {
    // @ts-ignore
    delete wallet.networks[chain][chainId];
  };

  const setActiveAccount = async (accountId: number) => {
    const { wallet: _wallet } = getDecryptedVault();

    wallet = {
      ..._wallet,
      activeAccount: _wallet.accounts[accountId],
    };

    setEncryptedVault({ ...getDecryptedVault(), wallet });
  };

  return {
    addNewAccount,
    checkPassword,
    createKeyringVault,
    createSeed,
    forgetMainWallet,
    forgetSigners,
    getAccounts,
    getAccountById,
    getAccountXpub,
    getDecryptedMnemonic,
    getEncryptedMnemonic,
<<<<<<< HEAD
=======
    getPrivateKeyByAccountId,
    getState,
    logout,
    login,
    removeAccount,
    forgetMainWallet,
>>>>>>> dfb25d61
    getEncryptedXprv,
    getLatestUpdateForAccount,
    getNetwork,
    getPrivateKeyByAccountId,
    getSeed,
    getState,
    hasHdMnemonic,
    isUnlocked,
    login,
    logout,
    removeAccount,
    removeNetwork,
    signMessage,
    addAccountToSigner,
    setActiveAccount,
    setSignerNetwork,
    setWalletPassword,
    trezor,
    txs,
    validateSeed,
  };
};<|MERGE_RESOLUTION|>--- conflicted
+++ resolved
@@ -266,16 +266,7 @@
 
     const balance = await web3Wallet.getBalance(address);
 
-<<<<<<< HEAD
-    const transactions = await web3Wallet.getUserTransactions(
-      address,
-      network.chainId === 1 ? 'homestead' : network.label.toLowerCase()
-    );
-=======
-    const { id } = wallet.activeAccount;
-
     const transactions = await web3Wallet.getUserTransactions(address, network);
->>>>>>> dfb25d61
 
     const {
       data: {
@@ -685,18 +676,9 @@
 
     setEncryptedVault({ ...vault, wallet });
 
-<<<<<<< HEAD
     const isSyscoinChain =
       Boolean(wallet.networks.syscoin[wallet.activeNetwork.chainId]) &&
       wallet.activeNetwork.url.includes('blockbook');
-=======
-    const {
-      activeNetwork: { chainId, url },
-    } = wallet;
-
-    const isSyscoinChain =
-      Boolean(wallet.networks.syscoin[chainId]) && url.includes('blockbook');
->>>>>>> dfb25d61
 
     const latestUpdate = isSyscoinChain
       ? await _getLatestUpdateForSysAccount()
@@ -919,15 +901,6 @@
     getAccountXpub,
     getDecryptedMnemonic,
     getEncryptedMnemonic,
-<<<<<<< HEAD
-=======
-    getPrivateKeyByAccountId,
-    getState,
-    logout,
-    login,
-    removeAccount,
-    forgetMainWallet,
->>>>>>> dfb25d61
     getEncryptedXprv,
     getLatestUpdateForAccount,
     getNetwork,
@@ -940,7 +913,6 @@
     logout,
     removeAccount,
     removeNetwork,
-    signMessage,
     addAccountToSigner,
     setActiveAccount,
     setSignerNetwork,
