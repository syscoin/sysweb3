import SafeEventEmitter from '@metamask/safe-event-emitter';
import axios from 'axios';
import { generateMnemonic, validateMnemonic, mnemonicToSeed } from 'bip39';
import { fromZPrv } from 'bip84';
import crypto from 'crypto';
import CryptoJS from 'crypto-js';
import { hdkey } from 'ethereumjs-wallet';
import sys from 'syscoinjs-lib';

import { Web3Accounts } from './accounts';
import { initialWalletState } from './initial-state';
import { SyscoinTransactions } from './transactions';
import { TrezorWallet } from './trezor';
import {
  IKeyringAccountState,
  IWalletState,
  IKeyringBalances,
  IKeyringManager,
} from './types';
import * as sysweb3 from '@pollum-io/sysweb3-core';
import { setActiveNetwork } from '@pollum-io/sysweb3-network';
import {
  INetwork,
  getSigners,
  validateSysRpc,
  SyscoinHDSigner,
  SyscoinMainSigner,
} from '@pollum-io/sysweb3-utils';

export const KeyringManager = (): IKeyringManager => {
  /** keys */
  const web3Wallet = Web3Accounts();
  const storage = sysweb3.sysweb3Di.getStateStorageDb();

  const setEncryptedVault = (decryptedVault: any) => {
    const encryptedVault = CryptoJS.AES.encrypt(
      JSON.stringify(decryptedVault),
      storage.get('vault-keys').hash
    );

    storage.set('vault', encryptedVault.toString());
  };

  const getDecryptedVault = () => {
    const vault = storage.get('vault');

    const { hash } = storage.get('vault-keys');

    const decryptedVault = CryptoJS.AES.decrypt(vault, hash).toString(
      CryptoJS.enc.Utf8
    );

    return JSON.parse(decryptedVault);
  };

  let wallet: IWalletState = initialWalletState;

  let hd: SyscoinHDSigner = new sys.utils.HDSigner('');
  let main: SyscoinMainSigner = new sys.SyscoinJSLib(
    hd,
    wallet.activeNetwork.url
  );
  let memMnemonic = '';

  const getSalt = () => crypto.randomBytes(16).toString('hex');

  const encryptSHA512 = (password: string, salt: string) => {
    const hash = crypto.createHmac('sha512', salt);

    hash.update(password);

    return {
      salt,
      hash: hash.digest('hex'),
    };
  };

  const setWalletPassword = (pwd: string) => {
    const salt = getSalt();
    const saltHashPassword = encryptSHA512(pwd, salt);

    const { hash, salt: passwordSalt } = saltHashPassword;

    storage.set('vault-keys', { hash, salt: passwordSalt });

    _clearWallet();

    if (memMnemonic) {
      setEncryptedVault({
        ...getDecryptedVault(),
        mnemonic: CryptoJS.AES.encrypt(memMnemonic, hash).toString(),
      });
    }
  };

  const getState = () => wallet;

  const hasHdMnemonic = () => Boolean(hd.mnemonic);

  const forgetSigners = () => {
    hd = new sys.utils.HDSigner('');
    main = new sys.SyscoinJSLib(hd, wallet.activeNetwork.url);
  };
  /** end */

  /** validations */
  const checkPassword = (pwd: string) => {
    const { hash, salt } = storage.get('vault-keys');

    const hashPassword = encryptSHA512(pwd, salt);

    return hashPassword.hash === hash;
  };

  const isUnlocked = () =>
    Boolean(hasHdMnemonic() && storage.get('vault-keys').hash);
  /** end */

  /** seeds */
  const getEncryptedMnemonic = () => getDecryptedVault().mnemonic;

  const getDecryptedMnemonic = () => {
    const { mnemonic } = getDecryptedVault();
    const { hash } = storage.get('vault-keys');

    return CryptoJS.AES.decrypt(mnemonic, hash).toString(CryptoJS.enc.Utf8);
  };

  const getSeed = (pwd: string) => {
    if (!checkPassword(pwd)) throw new Error('Invalid password.');

<<<<<<< HEAD
    return getDecryptedMnemonic();
=======
  const getSeed = (pwd: string) => {
    if (checkPassword(pwd)) return hd.mnemonic;
    else throw new Error('Invalid password');
>>>>>>> 10f099c9
  };
  /** end */

  /** state */
<<<<<<< HEAD
  const getPrivateKeyByAccountId = (id: number): string | null => {
=======
  const getState = () => wallet;
  const getNetwork = () => wallet.activeNetwork;
  const getAccounts = () => Object.values(wallet.accounts);

  const getPrivateKeyByAccountId = (id: number): string => {
>>>>>>> 10f099c9
    const account = Object.values(wallet.accounts).find(
      (account) => account.id === id
    );

    if (!account) throw new Error('Account not found');

    return account.xprv;
  };

  const getAccountXpub = (): string => hd.getAccountXpub();

  const getAccountById = (id: number): IKeyringAccountState => {
    const account = Object.values(wallet.accounts).find(
      (account) => account.id === id
    );

    if (!account) throw new Error('Account not found');

    return account;
  };

  /** end */

  /** controllers */
  const trezor = TrezorWallet();
  const txs = SyscoinTransactions();
  /** end */

  /** private */
  const _clearWallet = () => {
    wallet = initialWalletState;

    const vault = storage.get('vault');

    const clearingObject = vault
      ? { ...getDecryptedVault(), wallet }
      : { wallet };

    setEncryptedVault(clearingObject);
  };

  const _clearTemporaryLocalKeys = () => {
    storage.deleteItem('vault');
    storage.deleteItem('vault-keys');

    forgetSigners();

    memMnemonic = '';
  };

  const _persistWallet = (
    password: string = storage.get('vault-keys').hash
  ): string | Error => {
    if (typeof password !== 'string') {
      return new Error('KeyringManager - password is not a string');
    }

    storage.set('vault-keys', { ...storage.get('vault-keys'), hash: password });

    return getDecryptedVault().wallet;
  };

  const _notifyUpdate = () => {
    const eventEmitter = new SafeEventEmitter();

    eventEmitter.emit('update', getDecryptedVault());
  };

  const _fullUpdate = () => {
    _persistWallet(storage.get('vault-keys').hash);

    setEncryptedVault({ ...getDecryptedVault(), wallet });

    _notifyUpdate();
  };

  const _updateUnlocked = () => {
    const eventEmitter = new SafeEventEmitter();

    eventEmitter.emit('unlock');
  };

  const _unlockWallet = async (password: string) => {
    const vault = getDecryptedVault();

    const { salt } = storage.get('vault-keys');
    const { hash, salt: _salt } = encryptSHA512(password, salt);

    if (!vault.wallet) {
      storage.set('vault-keys', {
        hash,
        salt: _salt,
      });

      throw new Error('Wallet not found');
    }

    _clearWallet();

    storage.set('vault-keys', {
      hash,
      salt: _salt,
    });

    setEncryptedVault({
      ...vault,
      wallet: vault.wallet,
    });

    return vault.wallet;
  };

  const _createMainWallet = async (): Promise<IKeyringAccountState> => {
    setEncryptedVault({
      ...getDecryptedVault(),
      network: wallet.activeNetwork,
    });

    const { _hd, _main } = getSigners();

    hd = _hd;
    main = _main;

    setEncryptedVault({
      ...getDecryptedVault(),
      signers: { hd, main },
    });

    const xprv = getEncryptedXprv();
    const createdAccount = await _getLatestUpdateForSysAccount();
    const account = _getInitialAccountData({
      signer: _hd,
      createdAccount,
      xprv,
    });

    hd && hd.setAccountIndex(account.id);

    return account;
  };

  const _getEncryptedPrivateKeyFromHd = () =>
    hd.Signer.accounts[hd.Signer.accountIndex].getAccountPrivateKey();

  const _getLatestUpdateForWeb3Accounts = async () => {
    const { network } = getDecryptedVault();

    const { address, privateKey } = web3Wallet.importAccount(
      getDecryptedMnemonic()
    );
    const balance = await web3Wallet.getBalance(address);

    // hd.Signer.accountIndex
    const { id } = wallet.activeAccount;

    const transactions = await web3Wallet.getUserTransactions(
      address,
      network.chainId === 1 ? 'homestead' : network.label.toLowerCase()
    );

    const {
      data: {
        id: tokenId,
        symbol,
        name,
        description: { en },
        image: { thumb },
        current_price: currentPrice,
        market_cap_rank: marketCapRank,
        links: { blockchain_site: blockchainSite },
      },
    } = await axios.get('https://api.coingecko.com/api/v3/coins/ethereum');

    return {
      assets: [
        {
          id: tokenId,
          name,
          symbol: String(symbol).toUpperCase(),
          decimals: 18,
          description: en,
          image: thumb,
          currentPrice,
          marketCapRank,
          explorerLink: blockchainSite[0],
        },
      ],
      id,
      isTrezorWallet: false,
      label: `Account ${id}`,
      transactions,
      trezorId: -1,
      // encrypt xprv
      xprv: privateKey,
      balances: {
        ethereum: balance,
        syscoin: 0,
      },
      xpub: address,
      address,
    };
  };

  const _getInitialAccountData = ({
    label,
    signer,
    createdAccount,
    xprv,
  }: {
    label?: string;
    signer: any;
    createdAccount: any;
    xprv: string;
  }) => {
    const { balances, receivingAddress, xpub, transactions, assets } =
      createdAccount;

    const account = {
      id: signer.Signer.accountIndex,
      label: label ? label : `Account ${signer.Signer.accountIndex + 1}`,
      balances,
      xpub,
      xprv,
      address: receivingAddress,
      isTrezorWallet: false,
      transactions,
      assets,
    };

    return account;
  };

  const _getAccountForNetwork = async ({
    isSyscoinChain,
  }: {
    isSyscoinChain: boolean;
  }) => {
    const { network, wallet: _wallet } = getDecryptedVault();

    wallet = {
      ..._wallet,
      activeNetwork: network,
    };

    _fullUpdate();

    if (isSyscoinChain) {
      const { isTestnet } = await validateSysRpc(network.url);

      const vault = getDecryptedVault();

      setEncryptedVault({ ...vault, network, isTestnet });

      const { _hd, _main } = getSigners();

      hd = _hd;
      main = _main;

      const {
        signers: { hd: hdSignerFromStorage },
      } = vault;

      const hdAccounts = hdSignerFromStorage.Signer.accounts;

      if (hdAccounts.length > 1) {
        for (const id in hdAccounts) {
          if (!hd.Signer.accounts[Number(id)]) {
            setAccountIndexForDerivedAccount(Number(id));
          }
        }
      }

      const xprv = getEncryptedXprv();
      const updatedAccountInfo = await _getLatestUpdateForSysAccount();
      const account = _getInitialAccountData({
        signer: hd,
        createdAccount: updatedAccountInfo,
        xprv,
      });

      hd &&
        wallet.activeAccount.id > -1 &&
        hd.setAccountIndex(wallet.activeAccount.id);

      return account;
    }

    return await _getLatestUpdateForWeb3Accounts();
  };

  const _getFormattedBackendAccount = async ({
    url,
    xpub,
  }: {
    url: string;
    xpub: string;
  }) => {
    const options = 'tokens=nonzero&details=txs';

    const { address, balance, transactions, tokensAsset } =
      await sys.utils.fetchBackendAccount(url, xpub, options, xpub);

    const latestAssets = tokensAsset ? tokensAsset.slice(0, 30) : [];
    const assets = latestAssets.map((token: any) => ({
      ...token,
      symbol: atob(token.symbol),
    }));

    return {
      transactions: transactions ? transactions.slice(0, 20) : [],
      assets,
      xpub: address,
      balances: {
        syscoin: balance / 1e8,
        ethereum: 0,
      },
    };
  };

  const _getLatestUpdateForSysAccount = async (): Promise<{
    xpub: string;
    balances: IKeyringBalances;
    transactions: any;
    assets: any;
    receivingAddress: string;
  }> => {
    if (!hd.mnemonic) {
      const { _hd, _main } = getSigners();

      hd = _hd;
      main = _main;
    }

    const {
      wallet: _wallet,
      signers: { hd: _hd },
    } = getDecryptedVault();

    const hdAccounts = _hd.Signer.accounts;

    if (hdAccounts.length > 1) {
      for (const id in hdAccounts) {
        if (!hd.Signer.accounts[Number(id)]) {
          setAccountIndexForDerivedAccount(Number(id));
        }
      }
    }

    hd &&
      _wallet.activeAccount.id > -1 &&
      hd.setAccountIndex(_wallet.activeAccount.id);

    const xpub = hd.getAccountXpub();
    const formattedBackendAccount = await _getFormattedBackendAccount({
      url: main.blockbookURL || wallet.activeNetwork.url,
      xpub,
    });
    const receivingAddress = await hd.getNewReceivingAddress(true);

    return {
      receivingAddress,
      ...formattedBackendAccount,
    };
  };
  /** end */

  /** keyring */
  const createSeed = () => {
    const { hash } = storage.get('vault-keys');

    const encryptedMnemonic = CryptoJS.AES.encrypt(
      generateMnemonic(),
      hash
    ).toString();

    const vault = getDecryptedVault();

    if (!vault.mnemonic)
      setEncryptedVault({ ...vault, mnemonic: encryptedMnemonic });

    return getDecryptedMnemonic();
  };

  const createKeyringVault = async (): Promise<IKeyringAccountState> => {
    _clearWallet();

    const vault = await _createMainWallet();

    wallet = {
      ...wallet,
      accounts: {
        ...wallet.accounts,
        [vault.id]: vault,
      },
      activeAccount: vault,
    };

    setEncryptedVault({ ...getDecryptedVault(), wallet });

    _fullUpdate();

    return vault;
  };

  /** login/logout */
  const login = async (password: string): Promise<IKeyringAccountState> => {
    if (!checkPassword(password)) throw new Error('Invalid password');

    wallet = await _unlockWallet(password);

    _updateUnlocked();
    _notifyUpdate();

    setEncryptedVault({ ...getDecryptedVault(), wallet });

    await getLatestUpdateForAccount();

    setAccountIndexForDerivedAccount(wallet.activeAccount.id);

    return wallet.activeAccount;
  };

  const logout = () => {
    const eventEmitter = new SafeEventEmitter();

    forgetSigners();

    eventEmitter.emit('lock');

    _notifyUpdate();
  };
  /** end */

  const removeAccount = (accountId: number) => {
    delete wallet.accounts[accountId];
  };

  const signMessage = (
    msgParams: { accountId: number; data: string },
    opts?: any
  ): void => {
    const account = getAccountById(msgParams.accountId);

    txs.signMessage(account, msgParams.data, opts);
  };

  const forgetMainWallet = (pwd: string) => {
    if (!checkPassword(pwd)) throw new Error('Invalid password');

    _clearTemporaryLocalKeys();
  };

  const getEncryptedXprv = () =>
    CryptoJS.AES.encrypt(
      _getEncryptedPrivateKeyFromHd(),
      storage.get('vault-keys').hash
    ).toString();

  const validateSeed = (seedphrase: string) => {
    if (validateMnemonic(seedphrase)) {
      memMnemonic = seedphrase;

      return true;
    }

    return false;
  };

  /** get updates */
  const getLatestUpdateForAccount = async () => {
    const vault = getDecryptedVault();

    wallet = vault.wallet;

    setEncryptedVault({ ...vault, wallet });

    const isSyscoinChain = Boolean(
      wallet.networks.syscoin[wallet.activeNetwork.chainId]
    );

    const latestUpdate = isSyscoinChain
      ? await _getLatestUpdateForSysAccount()
      : await _getLatestUpdateForWeb3Accounts();

    return latestUpdate;
  };
  /** end */

  /** networks */
  const _setSignerByChain = async (network: INetwork, chain: string) => {
    setEncryptedVault({
      ...getDecryptedVault(),
      network,
    });

    if (chain === 'syscoin') {
      const { isTestnet } = await validateSysRpc(network.url);

      setEncryptedVault({ ...getDecryptedVault(), isTestnet });

      return;
    }

    const newNetwork = wallet.networks.ethereum[network.chainId];

    if (!newNetwork) throw new Error('Network not found');

    setActiveNetwork(newNetwork);

    setEncryptedVault({
      ...getDecryptedVault(),
      isTestnet: false,
    });
  };

  /** networks */
  const setSignerNetwork = async (
    network: INetwork,
    chain: string
  ): Promise<IKeyringAccountState> => {
    wallet = {
      ...wallet,
      networks: {
        ...wallet.networks,
        [chain]: {
          [network.chainId]: network,
        },
      },
      activeNetwork: network,
    };

    _fullUpdate();

    await _setSignerByChain(network, chain);

    const account = await _getAccountForNetwork({
      isSyscoinChain: chain === 'syscoin',
    });

    wallet = {
      ...wallet,
      accounts: {
        ...wallet.accounts,
        [account.id]: account,
      },
      activeAccount: account,
    };

    _fullUpdate();

    return account;
  };
  /** end */

  /** accounts */
  const setAccountIndexForDerivedAccount = (accountId: number) => {
    if (accountId === 0) return;

    const childAccount = hd.deriveAccount(accountId);

    const derivedAccount = new fromZPrv(
      childAccount,
      hd.Signer.pubTypes,
      hd.Signer.networks
    );

    hd.Signer.accounts.push(derivedAccount);
  };
  /** end */

  const addNewAccount = async (label?: string) => {
    if (!hd.mnemonic) {
      const { _hd, _main } = getSigners();

      hd = _hd;
      main = _main;
    }

    const { network, signers } = getDecryptedVault();
    const { mnemonic } = signers.hd;

    const isSyscoinChain = Boolean(wallet.networks.syscoin[network.chainId]);

    if (isSyscoinChain) {
      const id = hd.createAccount();
      const xpub = hd.getAccountXpub();

      setEncryptedVault({
        ...getDecryptedVault(),
        signers: { hd, main },
      });

      const formattedBackendAccount = await _getFormattedBackendAccount({
        url: main.blockbookURL || wallet.activeNetwork.url,
        xpub,
      });

      const receivingAddress = await hd.getNewReceivingAddress(true);

      const latestUpdate = {
        receivingAddress,
        ...formattedBackendAccount,
      };

      const xprv = getEncryptedXprv();

      const account = _getInitialAccountData({
        label,
        signer: hd,
        createdAccount: latestUpdate,
        xprv,
      });

      const { wallet: _wallet } = getDecryptedVault();

      wallet = {
        ..._wallet,
        accounts: {
          ..._wallet.accounts,
          [id]: account,
        },
        activeAccount: account,
      };

      setEncryptedVault({ ...getDecryptedVault(), wallet });

      return {
        ...account,
        id,
      };
    }

    if (!mnemonic) {
      throw new Error('Seed phrase is required to create a new account.');
    }

    const seed = await mnemonicToSeed(mnemonic);
    const hdWallet = hdkey.fromMasterSeed(seed);
    const masterNode = hdWallet.derivePath("m/44'/60'/0'/0");
    const masterExtendedPublicKey = masterNode.publicExtendedKey();
    const newAccount = hdkey.fromExtendedKey(String(masterExtendedPublicKey));

    const { accounts } = wallet;

    const length = Object.values(accounts).length;

    const node = newAccount.derivePath(`m/${length + 1}`);
    const nodeWallet = node.getWallet();
    const address = nodeWallet.getAddressString();

    const balance = await web3Wallet.getBalance(address);

    const xpub = newAccount.getWallet().getPublicKeyString();

    const createdAccount = {
      balances: {
        syscoin: 0,
        ethereum: balance,
      },
      address,
      xpub,
      transactions: [],
      assets: [],
      xprv: xpub,
    };

    const initialAccount = {
      id: length + 1,
      label: label ? label : `Account ${length + 1}`,
      isTrezorWallet: false,
      ...createdAccount,
    };

    const { wallet: _wallet } = getDecryptedVault();

    wallet = {
      ..._wallet,
      accounts: {
        ..._wallet.accounts,
        [initialAccount.id]: initialAccount,
      },
      activeAccount: initialAccount,
    };

    setEncryptedVault({ ...getDecryptedVault(), wallet });

    return initialAccount;
  };

  const removeNetwork = (chain: string, chainId: number) => {
    // @ts-ignore
    delete wallet.networks[chain][chainId];
  };

<<<<<<< HEAD
  const setActiveAccount = async (accountId: number) => {
    const { wallet: _wallet } = getDecryptedVault();
=======
  const setActiveAccount = (accountId: number) => {
    const { wallet: _wallet } = storage.get('vault');
>>>>>>> 10f099c9

    wallet = {
      ..._wallet,
      activeAccount: _wallet.accounts[accountId],
    };

    setEncryptedVault({ ...getDecryptedVault(), wallet });
  };

  return {
    addNewAccount,
    checkPassword,
    createKeyringVault,
    createSeed,
    forgetMainWallet,
    forgetSigners,
    getAccounts,
    getAccountById,
<<<<<<< HEAD
    checkPassword,
    isUnlocked,
    getEncryptedMnemonic,
    getPrivateKeyByAccountId,
    getState,
    logout,
    login,
=======
    getAccountXpub,
    getDecryptedMnemonic,
    getEncryptedMnemonic,
    getEncryptedXprv,
    getLatestUpdateForAccount,
    getNetwork,
    getPrivateKeyByAccountId,
    getSeed,
    getState,
    hasHdMnemonic,
    isUnlocked,
    login,
    logout,
>>>>>>> 10f099c9
    removeAccount,
    removeNetwork,
    signMessage,
    setAccountIndexForDerivedAccount,
    setActiveAccount,
    setSignerNetwork,
    setWalletPassword,
    trezor,
    txs,
    validateSeed,
  };
};<|MERGE_RESOLUTION|>--- conflicted
+++ resolved
@@ -93,8 +93,6 @@
     }
   };
 
-  const getState = () => wallet;
-
   const hasHdMnemonic = () => Boolean(hd.mnemonic);
 
   const forgetSigners = () => {
@@ -129,26 +127,16 @@
   const getSeed = (pwd: string) => {
     if (!checkPassword(pwd)) throw new Error('Invalid password.');
 
-<<<<<<< HEAD
     return getDecryptedMnemonic();
-=======
-  const getSeed = (pwd: string) => {
-    if (checkPassword(pwd)) return hd.mnemonic;
-    else throw new Error('Invalid password');
->>>>>>> 10f099c9
   };
   /** end */
 
   /** state */
-<<<<<<< HEAD
-  const getPrivateKeyByAccountId = (id: number): string | null => {
-=======
   const getState = () => wallet;
   const getNetwork = () => wallet.activeNetwork;
   const getAccounts = () => Object.values(wallet.accounts);
 
   const getPrivateKeyByAccountId = (id: number): string => {
->>>>>>> 10f099c9
     const account = Object.values(wallet.accounts).find(
       (account) => account.id === id
     );
@@ -843,13 +831,8 @@
     delete wallet.networks[chain][chainId];
   };
 
-<<<<<<< HEAD
   const setActiveAccount = async (accountId: number) => {
     const { wallet: _wallet } = getDecryptedVault();
-=======
-  const setActiveAccount = (accountId: number) => {
-    const { wallet: _wallet } = storage.get('vault');
->>>>>>> 10f099c9
 
     wallet = {
       ..._wallet,
@@ -868,15 +851,6 @@
     forgetSigners,
     getAccounts,
     getAccountById,
-<<<<<<< HEAD
-    checkPassword,
-    isUnlocked,
-    getEncryptedMnemonic,
-    getPrivateKeyByAccountId,
-    getState,
-    logout,
-    login,
-=======
     getAccountXpub,
     getDecryptedMnemonic,
     getEncryptedMnemonic,
@@ -890,7 +864,6 @@
     isUnlocked,
     login,
     logout,
->>>>>>> 10f099c9
     removeAccount,
     removeNetwork,
     signMessage,
