--- conflicted
+++ resolved
@@ -1,7 +1,8 @@
 import SafeEventEmitter from '@metamask/safe-event-emitter';
-import { generateMnemonic, validateMnemonic } from 'bip39';
+import { generateMnemonic, validateMnemonic, mnemonicToSeed } from 'bip39';
 import { fromZPrv } from 'bip84';
 import CryptoJS from 'crypto-js';
+import { hdkey } from 'ethereumjs-wallet';
 import sys from 'syscoinjs-lib';
 
 import { Web3Accounts } from './accounts';
@@ -20,17 +21,6 @@
   SyscoinMainSigner,
   IKeyringBalances,
 } from '@pollum-io/sysweb3-utils';
-<<<<<<< HEAD
-import { generateMnemonic, validateMnemonic, mnemonicToSeed } from 'bip39';
-import { fromZPrv } from 'bip84';
-import CryptoJS from 'crypto-js';
-import { hdkey } from 'ethereumjs-wallet';
-import sys from 'syscoinjs-lib';
-import { Web3Accounts } from './accounts';
-import { SyscoinTransactions } from './transactions';
-import { TrezorWallet } from './trezor';
-=======
->>>>>>> 31d4ba0f
 
 export const KeyringManager = () => {
   /** keys */
