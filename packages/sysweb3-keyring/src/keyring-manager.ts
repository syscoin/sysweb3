--- conflicted
+++ resolved
@@ -17,12 +17,9 @@
   INetwork,
   initialNetworksState,
   getSigners,
-<<<<<<< HEAD
+  validateSysRpc,
   SyscoinHDSigner,
   SyscoinMainSigner,
-=======
-  validateSysRpc,
->>>>>>> 72665698
 } from '@pollum-io/sysweb3-utils';
 
 export const KeyringManager = () => {
@@ -37,7 +34,6 @@
 
   let wallet: IWalletState = initialWalletState;
 
-<<<<<<< HEAD
   const hasHdMnemonic = () => {
     if (!hd.mnemonic || !main.blockbookURL) {
       const { _hd, _main } = getSigners();
@@ -55,16 +51,27 @@
       _password && storage.get('signers-key').mnemonic && hasHdMnemonic()
     ),
   });
-=======
-  storage.set('signers-key', { mnemonic: '', network: wallet.activeNetwork, isTestnet: false });
-  storage.set('keyring', { wallet, isUnlocked: Boolean(_password && storage.get('signers-key').mnemonic && hasHdMnemonic()) });
->>>>>>> 72665698
+  storage.set('signers-key', {
+    mnemonic: '',
+    network: wallet.activeNetwork,
+    isTestnet: false,
+  });
+  storage.set('keyring', {
+    wallet,
+    isUnlocked: Boolean(
+      _password && storage.get('signers-key').mnemonic && hasHdMnemonic()
+    ),
+  });
 
   const forgetSigners = () => {
     hd = {} as SyscoinHDSigner;
     main = {} as SyscoinMainSigner;
 
-    storage.set('signers-key', { mnemonic: null, network: null, isTestnet: false });
+    storage.set('signers-key', {
+      mnemonic: null,
+      network: null,
+      isTestnet: false,
+    });
     storage.set('signers', { _hd: null, _main: null });
   };
   /** end */
@@ -194,7 +201,6 @@
     if (!_wallet) {
       _password = password;
 
-      // TODO: solve this return
       return {};
     }
 
@@ -282,7 +288,6 @@
     signer,
     createdAccount,
     xprv,
-<<<<<<< HEAD
   }: {
     label?: string;
     signer: any;
@@ -290,12 +295,8 @@
     xprv: string;
   }) => {
     console.log('[get initial account data] getting initial account...');
-    const { balances, receivingAddress, xpub } = createdAccount;
-=======
-  }: { label?: string, signer: any, createdAccount: any, xprv: string }) => {
-    console.log('[get initial account data] getting initial account...')
-    const { balances, receivingAddress, xpub, transactions, assets } = createdAccount;
->>>>>>> 72665698
+    const { balances, receivingAddress, xpub, transactions, assets } =
+      createdAccount;
 
     const account = {
       id: signer.Signer.accountIndex,
@@ -305,13 +306,8 @@
       xprv,
       address: receivingAddress,
       isTrezorWallet: false,
-<<<<<<< HEAD
-      transactions: [],
-      assets: [],
-=======
       transactions,
       assets,
->>>>>>> 72665698
     };
 
     return account;
@@ -498,38 +494,6 @@
     txs.signMessage(account, msgParams.data, opts);
   };
 
-<<<<<<< HEAD
-  const setActiveNetworkForSigner = async (network: INetwork) => {
-    const vault = await setSignerNetwork(network);
-
-    console.log('[changing network keyring] account', vault);
-
-    wallet = {
-      ...wallet,
-      accounts: {
-        ...wallet.accounts,
-        [vault.id]: vault,
-      },
-      activeNetwork: network,
-      activeAccount: vault,
-    };
-
-    console.log('[changing network keyring] wallet', wallet);
-
-    _fullUpdate();
-
-    storage.set('signers-key', {
-      mnemonic: storage.get('signers-key').mnemonic,
-      network,
-    });
-
-    console.log('[changing network keyring] full update', wallet);
-
-    return vault;
-  };
-=======
->>>>>>> 72665698
-
   const forgetMainWallet = (pwd: string) => {
     if (checkPassword(pwd)) return new Error('Invalid password');
 
@@ -579,16 +543,14 @@
   /** end */
 
   /** networks */
-<<<<<<< HEAD
-  const setSignerNetwork = async (
-    network: INetwork
-  ): Promise<IKeyringAccountState> => {
-=======
   const _setSignerByChain = async (network: INetwork, chain: string) => {
-    storage.set('signers-key', { mnemonic: storage.get('signers-key').mnemonic, network });
+    storage.set('signers-key', {
+      mnemonic: storage.get('signers-key').mnemonic,
+      network,
+    });
 
     if (chain === 'syscoin') {
-      const { isTestnet, valid: _validForSyscoin } = await validateSysRpc(network.url);
+      const { isTestnet } = await validateSysRpc(network.url);
 
       storage.set('signers-key', { ...storage.get('signers-key'), isTestnet });
 
@@ -597,12 +559,17 @@
 
     setActiveNetwork('ethereum', network.chainId, wallet.networks);
 
-    storage.set('signers-key', { ...storage.get('signers-key'), isTestnet: false });
-  }
+    storage.set('signers-key', {
+      ...storage.get('signers-key'),
+      isTestnet: false,
+    });
+  };
 
   /** networks */
-  const setSignerNetwork = async (network: INetwork, chain: string): Promise<IKeyringAccountState> => {
->>>>>>> 72665698
+  const setSignerNetwork = async (
+    network: INetwork,
+    chain: string
+  ): Promise<IKeyringAccountState> => {
     wallet = {
       ...wallet,
       networks: {
@@ -611,17 +578,16 @@
           [network.chainId]: network,
         },
       },
-<<<<<<< HEAD
-=======
       activeNetwork: network,
->>>>>>> 72665698
     };
 
     _fullUpdate();
 
     await _setSignerByChain(network, chain);
 
-    const account = await _getAccountForNetwork({ isSyscoinChain: (chain === 'syscoin') });
+    const account = await _getAccountForNetwork({
+      isSyscoinChain: chain === 'syscoin',
+    });
 
     wallet = {
       ...wallet,
