// @ts-nocheck
import { ObservableStore } from '@metamask/obs-store';
import SafeEventEmitter from '@metamask/safe-event-emitter';
import * as sysweb3 from '@pollum-io/sysweb3-core';
import {
  IKeyringAccountState,
  IWalletState,
  initialWalletState,
  INetwork,
} from '@pollum-io/sysweb3-utils';
import { generateMnemonic, validateMnemonic } from 'bip39';
import CryptoJS from 'crypto-js';
import { MainWallet } from './wallets/main';

export const KeyringManager = () => {
  const storage = sysweb3.sysweb3Di.getStateStorageDb();

  let _password = '';
  let _mnemonic = '';

  let wallet: IWalletState = initialWalletState;
  const checkPassword = (pwd: string) => _password === pwd;

  const mainWallet = MainWallet({ actions: { checkPassword } });

  const createSeed = () => {
    if (!_mnemonic) _mnemonic = generateMnemonic();

    return _mnemonic;
  };

<<<<<<< HEAD
  const isUnlocked = () => Boolean(_mnemonic && mainWallet.hasHdMnemonic() && _password);
=======
  const isUnlocked = () =>
    Boolean((_mnemonic || mainWallet.hasHdMnemonic()) && _password);
>>>>>>> 63b7c34a

  const getEncryptedMnemonic = () => {
    const encryptedMnemonic = CryptoJS.AES.encrypt(_mnemonic, _password);

    return String(encryptedMnemonic);
  };

  const getDecryptedMnemonic = () => {
    const decryptedMnemonic = CryptoJS.AES.decrypt(
      getEncryptedMnemonic(),
      _password
    ).toString();

    return decryptedMnemonic;
  };

  const getAccountById = (id: number): IKeyringAccountState =>
    Object.values(wallet.accounts).find((account) => account.id === id) ||
    ({} as IKeyringAccountState);

  const getPrivateKeyByAccountId = (id: number): string | null => {
    const account = Object.values(wallet.accounts).find(
      (account: IKeyringAccountState) => account.id === id
    );

    return account ? account.xprv : null;
  };

  const getState = () => wallet;
  const getNetwork = () => wallet.activeNetwork;
  const getAccounts = () => Object.values(wallet.accounts);

  const _memStore = new ObservableStore<{
    isUnlocked: boolean;
    wallet: IWalletState;
  }>({
    isUnlocked: Boolean(_password && _mnemonic && mainWallet.hasHdMnemonic()),
    wallet: initialWalletState,
  });

  _memStore.subscribe((value) => {
    console.log('saw value:', value);
  });
  const _clearWallet = () => {
    wallet = initialWalletState;

    _memStore.updateState({
      wallet: initialWalletState,
    });
  };

  const _persistWallet = (password: string = _password): string | Error => {
    if (typeof password !== 'string') {
      return new Error('KeyringManager - password is not a string');
    }

<<<<<<< HEAD
    console.log("trying to persist wallet");
=======
    console.log('trying to persist wallet', wallet, JSON.stringify(wallet));
>>>>>>> 63b7c34a

    _password = password;

    const serializedWallet = JSON.stringify(wallet);

    // todo: encrypt serialized state
    /** set vault in storage so we can get back the state when logging in */
    storage.set('vault', serializedWallet);

    console.log('vault stored in our storage', storage.get('vault'));

    return serializedWallet;
  };

  const _updateMemStoreWallet = () => {
    return _memStore.updateState({ wallet });
  };

  const _notifyUpdate = () => {
    const eventEmitter = new SafeEventEmitter();

    eventEmitter.emit('update', _memStore.getState());
  };

  const _fullUpdate = () => {
    _persistWallet(_password);
    _updateMemStoreWallet();
    _notifyUpdate();
  };

  const createKeyringVault = async (): Promise<IKeyringAccountState> => {
    _clearWallet();

    const vault = await mainWallet.createMainWallet({
      password: _password,
      mnemonic: _mnemonic,
      wallet,
    });

    wallet = {
      ...wallet,
      accounts: {
        ...wallet.accounts,
        [vault.id]: vault
      },
      activeAccount: vault,
    }

    console.log('[keyring file test] creating wallet:', wallet);

    await _fullUpdate();

    return vault;
  };

  const setWalletPassword = (pwd: string) => {
    _password = pwd;
  };

  const addTokenToAccount = (accountId: number) => {
    const account: IKeyringAccountState = getAccountById(accountId);

    // mainWallet.saveTokenInfo(address);

    _fullUpdate();

    return account;
  };

  const logout = () => {
    const eventEmitter = new SafeEventEmitter();

    _clearTemporaryLocalKeys();

    _memStore.updateState({ isUnlocked: false });

    eventEmitter.emit('lock');

    _notifyUpdate();
  };

  const _updateUnlocked = () => {
    const eventEmitter = new SafeEventEmitter();

    _memStore.updateState({ isUnlocked: true });
    eventEmitter.emit('unlock');
  };

  const login = async (password: string): Promise<IKeyringAccountState | Error> => {
    console.log('passwords', password, _password)
    if (!checkPassword(password)) return new Error('Invalid password');

    wallet = await _unlockWallet(password);

    _updateUnlocked();
    _notifyUpdate();
    _updateMemStoreWallet();

    return wallet.activeAccount;
  };

  const _unlockWallet = async (password: string): Promise<IWalletState> => {
    const serializedWallet = storage.get('vault');

    console.log('unlock wallet', serializedWallet)

    if (!serializedWallet) {
      _password = password;

      return {} as IWalletState;
    }

    _clearWallet();

    wallet = JSON.parse(serializedWallet);

    _password = password;

    _updateMemStoreWallet();

    return wallet;
  };

  const removeAccount = () => {};

  const signMessage = (
    msgParams: { accountId: number; data: string },
    opts?: any
  ): void => {
    const account = getAccountById(msgParams.accountId);

    mainWallet.txs.signMessage(account, msgParams.data, opts);
  };

  const _getVaultForActiveNetwork = async ({
    network,
    password,
  }: {
    password: string;
    network: INetwork;
  }) => {
    return await mainWallet.setSignerNetwork({
      password,
      mnemonic: _mnemonic,
      network,
      index: wallet.activeAccount.id
    });
  };

<<<<<<< HEAD
  const setActiveNetworkForSigner = async ({ network }: { network: INetwork }) => {
    const vault = await _getVaultForActiveNetwork({ network, password: _password });

    console.log('[changing network keyring] account', vault)

    wallet = {
      ...wallet,
      accounts: {
        ...wallet.accounts,
        [vault.id]: vault,
      },
      activeNetwork: network,
      activeAccount: vault,
    }

    console.log('[changing network keyring] wallet', wallet)
=======
  const setActiveNetworkForSigner = async ({
    network,
  }: {
    network: INetwork;
  }) => {
    const vault = _getVaultForActiveNetwork({ network, password: _password });
>>>>>>> 63b7c34a

    _fullUpdate();

    console.log('[changing network keyring] full update', wallet)

    return vault;
  };

  const _clearTemporaryLocalKeys = () => {
    _mnemonic = '';
    _password = '';
  };

  const forgetMainWallet = () => {
    _clearTemporaryLocalKeys();

    mainWallet.forgetSigners();
  };

  const getEncryptedXprv = () =>
    CryptoJS.AES.encrypt(
      mainWallet.getEncryptedPrivateKeyFromHd(),
      _password
    ).toString();

  const validateSeed = (seedphrase: string) => {
    if (validateMnemonic(seedphrase)) {
      _mnemonic = seedphrase;

      return true;
    }

    return false;
  };

  return {
    validateSeed,
    setWalletPassword,
    createSeed,
    createKeyringVault,
    getAccountById,
    checkPassword,
    isUnlocked,
    getEncryptedMnemonic,
    getDecryptedMnemonic,
    addTokenToAccount,
    getState,
    getNetwork,
    getPrivateKeyByAccountId,
    logout,
    login,
    getAccounts,
    removeAccount,
    signMessage,
    setActiveNetworkForSigner,
    forgetMainWallet,
    getEncryptedXprv,
    ...mainWallet,
  };
};<|MERGE_RESOLUTION|>--- conflicted
+++ resolved
@@ -29,12 +29,7 @@
     return _mnemonic;
   };
 
-<<<<<<< HEAD
   const isUnlocked = () => Boolean(_mnemonic && mainWallet.hasHdMnemonic() && _password);
-=======
-  const isUnlocked = () =>
-    Boolean((_mnemonic || mainWallet.hasHdMnemonic()) && _password);
->>>>>>> 63b7c34a
 
   const getEncryptedMnemonic = () => {
     const encryptedMnemonic = CryptoJS.AES.encrypt(_mnemonic, _password);
@@ -91,11 +86,7 @@
       return new Error('KeyringManager - password is not a string');
     }
 
-<<<<<<< HEAD
     console.log("trying to persist wallet");
-=======
-    console.log('trying to persist wallet', wallet, JSON.stringify(wallet));
->>>>>>> 63b7c34a
 
     _password = password;
 
@@ -219,7 +210,7 @@
     return wallet;
   };
 
-  const removeAccount = () => {};
+  const removeAccount = () => { };
 
   const signMessage = (
     msgParams: { accountId: number; data: string },
@@ -245,7 +236,6 @@
     });
   };
 
-<<<<<<< HEAD
   const setActiveNetworkForSigner = async ({ network }: { network: INetwork }) => {
     const vault = await _getVaultForActiveNetwork({ network, password: _password });
 
@@ -262,14 +252,6 @@
     }
 
     console.log('[changing network keyring] wallet', wallet)
-=======
-  const setActiveNetworkForSigner = async ({
-    network,
-  }: {
-    network: INetwork;
-  }) => {
-    const vault = _getVaultForActiveNetwork({ network, password: _password });
->>>>>>> 63b7c34a
 
     _fullUpdate();
 
