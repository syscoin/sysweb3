--- conflicted
+++ resolved
@@ -212,28 +212,23 @@
   const _getEncryptedPrivateKeyFromHd = () => hd.Signer.accounts[hd.Signer.accountIndex].getAccountPrivateKey();
 
   const _getLatestUpdateForWeb3Accounts = async () => {
-    const { mnemonic } = storage.get('signers-key');
+    const { mnemonic, network } = storage.get('signers-key');
 
     const { address, privateKey } = web3Wallet.importAccount(mnemonic);
     const balance = await web3Wallet.getBalance(address);
 
     const { id } = wallet.activeAccount;
-    const { activeNetwork } = wallet;
 
     const transactions = await web3Wallet.getUserTransactions(
-      web3Account.address,
-      activeNetwork.chainId === 1 ? 'homestead' : 'rinkeby'
+      address,
+      network.chainId === 1 ? 'homestead' : 'rinkeby'
     );
 
     console.log('txs for web3', txs)
 
     return {
-<<<<<<< HEAD
       ...web3Account,
       assets: [],
-=======
-      assets: {},
->>>>>>> 994b5e33
       id,
       isTrezorWallet: false,
       label: `Account ${id}`,
