{
  "name": "@pollum-io/sysweb3-keyring",
<<<<<<< HEAD
  "version": "1.0.449",
  "description": "Keyring Manager for UTXO and Web3 Wallets",
  "main": "cjs/index.js",
=======
  "version": "1.0.450",
  "description": "",
  "main": "esm/index.js",
>>>>>>> 5db2a8ca
  "types": "types/index.d.ts",
  "repository": {
    "type": "git",
    "url": "git+https://github.com/Pollum-io/sysweb3.git"
  },
  "author": "Pali Wallet",
  "license": "MIT",
  "private": false,
  "engines": {
    "yarn": ">= 1.0.0"
  },
  "scripts": {
    "prebuild": "rimraf dist/",
    "build": "tsc && tsc -p tsconfig.json",
    "prerelease": "yarn build && yarn version patch",
    "copy": "node ../../scripts/package/copy",
    "release:npm": "npm publish ./dist --access=public",
    "release:preflight": "yarn pack ./dist --dry-run",
    "publish": "yarn prebuild && yarn prerelease && yarn copy && yarn release:npm",
    "type-check": "tsc --pretty --noEmit",
    "localTest": "yarn prebuild && yarn build && yarn copy"
  },
  "dependencies": {
    "@metamask/obs-store": "^7.0.0",
    "@metamask/safe-event-emitter": "^2.0.0",
<<<<<<< HEAD
    "@pollum-io/sysweb3-network": "1.0.91",
    "@pollum-io/sysweb3-utils": "1.1.220",
    "@pollum-io/sysweb3-core": "1.0.22",
=======
    "@pollum-io/sysweb3-core": "^1.0.22",
    "@pollum-io/sysweb3-network": "^1.0.91",
    "@pollum-io/sysweb3-utils": "^1.1.222",
>>>>>>> 5db2a8ca
    "axios": "^0.26.1",
    "@trezor/connect-web": "^9.0.7",
    "@trezor/utxo-lib": "^1.0.4",
    "bip39": "^3.0.4",
    "bip84": "^0.2.7",
    "bitcoin-ops": "^1.4.1",
    "bitcoinjs-lib": "^6.1.0",
    "coinselectsyscoin": "^1.0.77",
    "crypto-js": "^4.1.1",
    "dotenv": "^16.0.3",
    "eth-chains": "^1.0.0",
    "eth-sig-util": "^3.0.1",
    "ethereum-cryptography": "^1.1.2",
    "ethereumjs-util": "^7.1.5",
    "ethereumjs-wallet": "^1.0.2",
    "ethers": "^5.6.4",
    "ethers-eip712": "^0.2.0",
    "lodash": "^4.17.21",
    "syscoinjs-lib": "^1.0.217",
    "syscointx-js": "^1.0.106",
    "web3": "^1.7.1",
    "web3-utils": "^1.7.1"
  },
  "devDependencies": {
    "@types/crypto-js": "^4.1.1",
    "@types/lodash": "^4.14.179",
    "@types/node": "^17.0.23"
  }
}<|MERGE_RESOLUTION|>--- conflicted
+++ resolved
@@ -1,14 +1,8 @@
 {
   "name": "@pollum-io/sysweb3-keyring",
-<<<<<<< HEAD
-  "version": "1.0.449",
+  "version": "1.0.450",
   "description": "Keyring Manager for UTXO and Web3 Wallets",
   "main": "cjs/index.js",
-=======
-  "version": "1.0.450",
-  "description": "",
-  "main": "esm/index.js",
->>>>>>> 5db2a8ca
   "types": "types/index.d.ts",
   "repository": {
     "type": "git",
@@ -34,15 +28,9 @@
   "dependencies": {
     "@metamask/obs-store": "^7.0.0",
     "@metamask/safe-event-emitter": "^2.0.0",
-<<<<<<< HEAD
-    "@pollum-io/sysweb3-network": "1.0.91",
-    "@pollum-io/sysweb3-utils": "1.1.220",
-    "@pollum-io/sysweb3-core": "1.0.22",
-=======
     "@pollum-io/sysweb3-core": "^1.0.22",
     "@pollum-io/sysweb3-network": "^1.0.91",
     "@pollum-io/sysweb3-utils": "^1.1.222",
->>>>>>> 5db2a8ca
     "axios": "^0.26.1",
     "@trezor/connect-web": "^9.0.7",
     "@trezor/utxo-lib": "^1.0.4",
