--- conflicted
+++ resolved
@@ -1,10 +1,6 @@
 {
   "name": "@pollum-io/sysweb3-keyring",
-<<<<<<< HEAD
-  "version": "1.0.119",
-=======
   "version": "1.0.127",
->>>>>>> fa890957
   "description": "",
   "main": "cjs/index.js",
   "repository": {
