--- conflicted
+++ resolved
@@ -1,10 +1,6 @@
 {
   "name": "@pollum-io/sysweb3-keyring",
-<<<<<<< HEAD
-  "version": "1.0.15",
-=======
   "version": "1.0.16",
->>>>>>> 2aaabc6e
   "description": "",
   "main": "cjs/index.js",
   "repository": {
