--- conflicted
+++ resolved
@@ -1,10 +1,6 @@
 {
   "name": "@pollum-io/sysweb3-keyring",
-<<<<<<< HEAD
-  "version": "1.0.56",
-=======
-  "version": "1.0.65",
->>>>>>> 16720718
+  "version": "1.0.68",
   "description": "",
   "main": "cjs/index.js",
   "repository": {
