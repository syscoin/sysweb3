{
  "name": "@pollum-io/sysweb3-keyring",
  "version": "1.0.272",
  "description": "",
  "main": "cjs/index.js",
  "repository": {
    "type": "git",
    "url": "git+https://github.com/Pollum-io/sysweb3.git"
  },
  "author": "Pali Wallet",
  "license": "MIT",
  "private": false,
  "scripts": {
    "prebuild": "rimraf dist/",
    "build": "tsc && tsc -p tsconfig.cjs.json",
    "rollup": "rollup -c ../../scripts/config/rollup.config.js",
    "prerelease": "npm run build && npm version patch",
    "copy": "node ../../scripts/package/copy",
    "release:npm": "npm publish ./dist --access=public",
    "release:preflight": "npm pack ./dist --dry-run",
    "publish": "npm run prebuild && npm run build && npm run rollup && npm run prerelease && npm run copy && npm run release:npm",
    "type-check": "tsc --pretty --noEmit"
  },
  "dependencies": {
    "@metamask/obs-store": "^7.0.0",
    "@metamask/safe-event-emitter": "^2.0.0",
<<<<<<< HEAD
    "@pollum-io/sysweb3-core": "^1.0.15",
    "@pollum-io/sysweb3-network": "^1.0.29",
    "@pollum-io/sysweb3-utils": "^1.1.125",
=======
    "@pollum-io/sysweb3-core": "^1.0.16",
    "@pollum-io/sysweb3-network": "^1.0.30",
    "@pollum-io/sysweb3-utils": "^1.1.126",
>>>>>>> c516081f
    "axios": "^0.26.1",
    "bip39": "^3.0.4",
    "coinselectsyscoin": "^1.0.77",
    "crypto-js": "^4.1.1",
    "eth-sig-util": "^3.0.1",
    "ethereumjs-util": "^7.1.4",
    "ethereumjs-wallet": "^1.0.2",
    "ethers": "^5.6.4",
    "graphql": "^16.3.0",
    "graphql-request": "^4.1.0",
    "lodash": "^4.17.21",
    "syscoinjs-lib": "^1.0.212",
    "syscointx-js": "^1.0.101",
    "web3": "^1.7.1",
    "web3-utils": "^1.7.1"
  },
  "devDependencies": {
    "@types/crypto-js": "^4.1.1",
    "@types/lodash": "^4.14.179",
    "@types/node": "^17.0.23"
  }
}<|MERGE_RESOLUTION|>--- conflicted
+++ resolved
@@ -1,6 +1,6 @@
 {
   "name": "@pollum-io/sysweb3-keyring",
-  "version": "1.0.272",
+  "version": "1.0.273",
   "description": "",
   "main": "cjs/index.js",
   "repository": {
@@ -24,15 +24,9 @@
   "dependencies": {
     "@metamask/obs-store": "^7.0.0",
     "@metamask/safe-event-emitter": "^2.0.0",
-<<<<<<< HEAD
-    "@pollum-io/sysweb3-core": "^1.0.15",
-    "@pollum-io/sysweb3-network": "^1.0.29",
-    "@pollum-io/sysweb3-utils": "^1.1.125",
-=======
     "@pollum-io/sysweb3-core": "^1.0.16",
     "@pollum-io/sysweb3-network": "^1.0.30",
     "@pollum-io/sysweb3-utils": "^1.1.126",
->>>>>>> c516081f
     "axios": "^0.26.1",
     "bip39": "^3.0.4",
     "coinselectsyscoin": "^1.0.77",
