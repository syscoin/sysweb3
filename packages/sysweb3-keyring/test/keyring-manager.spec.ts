import { KeyringManager } from '../src/keyring-manager';
<<<<<<< HEAD
import { FAKE_PASSWORD, FAKE_SEED_PHRASE } from './constants';

describe('keyring manager tests', () => {
=======
import { EthereumTransactions } from '../src/transactions/ethereum';
import {
  FAKE_PASSWORD,
  FAKE_SEED_PHRASE,
  SYS_EVM_NETWORK,
  FAKE_ADDRESS,
  TX,
  SECOND_FAKE_SEED_PHRASE,
} from './constants';
import { INetwork } from '@pollum-io/sysweb3-utils';
describe('', () => {
>>>>>>> a9c82b50
  const keyringManager = KeyringManager();

  jest.setTimeout(50000); // 20s

  //* validateSeed
  it('should validate a seed / add mnemonic', () => {
    const wrong = keyringManager.validateSeed('invalid seed');
    const right = keyringManager.validateSeed(String(FAKE_SEED_PHRASE));

    expect(wrong).toBe(false);
    expect(right).toBe(true);
  });

  //* setWalletPassword / checkPassword
  it('should set and check the password', () => {
    keyringManager.setWalletPassword(FAKE_PASSWORD);

    const wrong = keyringManager.checkPassword('wrongp@ss123');
    const right = keyringManager.checkPassword(FAKE_PASSWORD);

    expect(wrong).toBe(false);
    expect(right).toBe(true);
  });

  //* createSeed
  it('should create/get a seed', () => {
    const seed = keyringManager.createSeed() as string;

    expect(seed).toBeDefined();
    expect(seed.split(' ').length).toBe(12);
  });

  it('should overwrite current seed', () => {
    keyringManager.validateSeed(String(FAKE_SEED_PHRASE));

    const seed = keyringManager.getDecryptedMnemonic() as string;

    expect(seed).toBeDefined();
    expect(seed.split(' ').length).toBe(12);
  });

  //* createKeyringVault
  it('should create the keyring vault', async () => {
    const account = await keyringManager.createKeyringVault();

    expect(account).toBeDefined();
  });

  // * addNewAccount
  it('should add a new account', async () => {
<<<<<<< HEAD
    const account = await keyringManager.addNewAccount(undefined);

    expect(account.label).toBe('Account 2');
=======
    const account2 = await keyringManager.addNewAccount(undefined);
    expect(account2.label).toBe('Account 2');
>>>>>>> a9c82b50

    const wallet = keyringManager.getState();

    expect(wallet.activeAccount.id).toBe(1);
  });

  //* setActiveAccount
  it('should set the active account', () => {
    keyringManager.setActiveAccount(0);

    const wallet = keyringManager.getState();

    expect(wallet.activeAccount.id).toBe(0);
  });

  //* getAccountById
  it('should get an account by id', () => {
    const id = 1;
    const account1 = keyringManager.getAccountById(id);

    expect(account1).toBeDefined();
    expect(account1.id).toBe(id);
  });

  //* getPrivateKeyByAccountId
  it('should get an account private key by id', () => {
<<<<<<< HEAD
    const privateKey = keyringManager.getPrivateKeyByAccountId(1);
=======
    const id = 1;
    const privateKey = keyringManager.getPrivateKeyByAccountId(id);
>>>>>>> a9c82b50

    expect(privateKey).toBeDefined();
    expect(privateKey.length).toBeGreaterThan(50);
  });

<<<<<<< HEAD
    expect(() => {
      keyringManager.getPrivateKeyByAccountId(3);
    }).toThrow('Account not found');
=======
  it('should be undefined when pass invalid account id', () => {
    const invalidId = 3;
    const wallet = keyringManager.getState();
    const invalidAccount = wallet.accounts[invalidId];
    expect(invalidAccount).toBeUndefined();
>>>>>>> a9c82b50
  });

  //* getEncryptedXprv
  it('should get the encrypted private key', async () => {
    const xprv = keyringManager.getEncryptedXprv();

    expect(xprv).toBeDefined();
    expect(xprv.substring(1, 4)).not.toEqual('prv');
  });

  //* getAccountXpub
  it('should get the public key', async () => {
    const xpub = keyringManager.getAccountXpub();

    expect(xpub).toBeDefined();
    expect(xpub.substring(1, 4)).toEqual('pub');
  });

  //* getSeed
  it('should get the seed', async () => {
    const seed = keyringManager.getSeed(FAKE_PASSWORD);

    expect(seed).toBe(FAKE_SEED_PHRASE);
    expect(() => {
      keyringManager.getSeed('wrongp@ss123');
    }).toThrow('Invalid password.');
  });

  //* getLatestUpdateForAccount
  it('should get an updated account', async () => {
    const { accountLatestUpdate } =
      await keyringManager.getLatestUpdateForAccount();

    expect(accountLatestUpdate.address).toBeDefined();
  });

  // //* getRecommendedNonce
  // it('validate and get nounce', async () => {
  //   const { address } = await keyringManager.setSignerNetwork(
  //     SYS_EVM_NETWORK as INetwork,
  //     'ethereum'
  //   );

  //   const nonce = await ethereumTransactions.getRecommendedNonce(address);

  //   expect(typeof nonce).toBe('number');
  // });

  // //* toBigNumber
  // it('validate toBigNumber method', () => {
  //   const toBigNumber = ethereumTransactions.toBigNumber(1);

  //   expect(toBigNumber._isBigNumber).toBeTruthy();
  // });

  // //* getFeeDataWithDynamicMaxPriorityFeePerGas
  // it('should validate getFeeDataWithDynamicMaxPriorityFeePerGas method', async () => {
  //   const { maxFeePerGas, maxPriorityFeePerGas } =
  //     await ethereumTransactions.getFeeDataWithDynamicMaxPriorityFeePerGas();

<<<<<<< HEAD
  //   expect(maxFeePerGas).toBeDefined();
  //   expect(maxPriorityFeePerGas).toBeDefined();
  //   expect(maxFeePerGas._isBigNumber).toBeTruthy();
  //   expect(maxPriorityFeePerGas._isBigNumber).toBeTruthy();
  // });

  // //* getTxGasLimit
  // it('should validate getTxGasLimit method', async () => {
  //   const tx = TX;

  //   tx.value = ethereumTransactions.toBigNumber(tx.value);

  //   const gasLimit = await ethereumTransactions.getTxGasLimit(tx);

  //   expect(gasLimit instanceof ethers.BigNumber).toBeTruthy();
  // });

  // //* setSignerNetwork
  // it('should set the network', async () => {
  //   const testnet = initialWalletState.networks.ethereum[5700];
  //   await keyringManager.setSignerNetwork(testnet, 'ethereum');

  //   const network = keyringManager.getNetwork();

  //   const { network: newNetwork } = getDecryptedVault();

  //   expect(newNetwork).toEqual(testnet);
  //   expect(network).toEqual(testnet);
  // });

  // //* sendFormattedTransaction failing
  // it('should throws an error if balance is insufficient for sendFormattedTransaction', async () => {
  //   const tx = TX;

  //   const {
  //     wallet: { activeAccount },
  //   } = getDecryptedVault();

  //   tx.amount = 0;

  //   expect(activeAccount.balances.ethereum).toEqual(0);

  //   await expect(
  //     ethereumTransactions.sendTransaction({
  //       ...tx,
  //       from: activeAccount.address,
  //     })
  //   ).rejects.toThrowError();
  // });

  // //* sendFormattedTransaction success
  // it('should throws an error if balance is insufficient for sendFormattedTransaction', async () => {
  //   const tx = TX;

  //   const { maxFeePerGas, maxPriorityFeePerGas } =
  //     await ethereumTransactions.getFeeDataWithDynamicMaxPriorityFeePerGas();

  //   const {
  //     wallet: { activeAccount, activeNetwork },
  //   } = getDecryptedVault();

  //   expect(activeAccount.balances.ethereum).toEqual(0);

  //   tx.maxFeePerGas = maxFeePerGas;
  //   tx.maxPriorityFeePerGas = maxPriorityFeePerGas;
  //   tx.chainId = activeNetwork.chainId;
  //   tx.from = activeAccount.address;
  //   tx.value = 0;

  //   ethereumTransactions
  //     .getTxGasLimit(tx)
  //     .then((gasLimit) => (tx.gasLimit = gasLimit));

  //   await expect(
  //     ethereumTransactions.sendTransaction(tx)
  //   ).rejects.toThrowError();
  // });

  // it('should emulate eth_sign ', async () => {
  //   const response = ethereumTransactions.ethSign([
  //     '0x6a92eF94F6Db88098625a30396e0fde7255E97d5',
  //     '0x879a053d4800c6354e76c7985a865d2922c82fb5b3f4577b2fe08b998954f2e0',
  //   ]);

  //   expect(response).toBe(
  //     '0x9f2f4ce0b6dedd5f66aa83caae39b90aaf29ebc18c588610d27301dbd3b2aa2935ba8758757c531e851c92c2f103375906139c77d3fc3f3d3fba81a0063f01631c'
  //   );
  // });

  // it('Should emulate personal_sign ', async () => {
  //   const resp = ethereumTransactions.signPersonalMessage([
  //     '0x6a92eF94F6Db88098625a30396e0fde7255E97d5',
  //     '0x4578616d706c652060706572736f6e616c5f7369676e60206d657373616765',
  //     'Example password',
  //   ]);
  //   expect(resp).toBe(
  //     '0x1e4c47c96d285648db99bf2bdf691aae354d2beb80ceeeaaffa643d37900bf510ea0f5cd06518fcfc67e607898308de1497b6036ccd343ab17e3f59eb87567e41c'
  //   );
  //   const decoded = ethereumTransactions.verifyPersonalMessage(
  //     '0x4578616d706c652060706572736f6e616c5f7369676e60206d657373616765',
  //     resp
  //   );
  //   expect(decoded.toLowerCase()).toBe(
  //     '0x6a92eF94F6Db88098625a30396e0fde7255E97d5'.toLowerCase()
  //   );
  // });
  // it('Should emulate personal_sign long hash ', async () => {
  //   const sign = ethereumTransactions.signPersonalMessage([
  //     '0x57656c636f6d6520746f204c555859210a0a436c69636b20746f207369676e20696e20616e642061636365707420746865204c555859205465726d73206f6620536572766963653a2068747470733a2f2f626574612e6c7578792e696f2f7465726d730a0a5468697320726571756573742077696c6c206e6f742074726967676572206120626c6f636b636861696e207472616e73616374696f6e206f7220636f737420616e792067617320666565732e',
  //     '0x6a92ef94f6db88098625a30396e0fde7255e97d5',
  //   ]);
  //   expect(sign).toBe(
  //     '0x42061314fa6fc713ba096da709853f762f88836904d266919036f0fab2fecd315398ba775e1dc7e10e88b6e799acc162ce13c956766e59b37630b17dd834b9941b'
  //   );
  // });
  // it('Should parse Hex encoded message', async () => {
  //   const resp = ethereumTransactions.parsePersonalMessage(
  //     '0x4578616d706c652060706572736f6e616c5f7369676e60206d657373616765'
  //   );
  //   expect(resp).toBe('Example `personal_sign` message');
  // });
  // it('GetEncryptedKey', async () => {
  //   const resp = ethereumTransactions.getEncryptedPubKey();
  //   expect(resp).toBe('mg0LYtIw5fefbmqlu6sZ9pJtddfM/6/EEPW56qYwwRU=');
  // });

  // it('Should emulate eth_signTypedData ', async () => {
  //   const typedData = [
  //     { type: 'string', name: 'Message', value: 'Hi, Alice!' },
  //     { type: 'uint32', name: 'A number', value: '1337' },
  //   ];
  //   const resp = ethereumTransactions.signTypedData(
  //     '0x6a92eF94F6Db88098625a30396e0fde7255E97d5',
  //     typedData,
  //     'V1'
  //   );
  //   expect(resp).toBe(
  //     '0x6fd4f93623d151b487656cd3a0aaaec16aee409c353bad7c1f8eecbbab07b06f51ac8be73d7a2d4bba579505aff7c5a62f91141fee75ff2cbb0c111dcfe589c01b'
  //   );
  //   const decodedSig = ethereumTransactions.verifyTypedSignature(
  //     typedData,
  //     resp,
  //     'V1'
  //   );
  //   expect(decodedSig.toLowerCase()).toBe(
  //     '0x6a92eF94F6Db88098625a30396e0fde7255E97d5'.toLowerCase()
  //   );
  // });

  // it('should set the network', async () => {
  //   const mainnet = initialWalletState.networks.ethereum[57];
  //   await keyringManager.setSignerNetwork(mainnet, 'ethereum');

  //   const network = keyringManager.getNetwork();
  //   expect(network).toEqual(mainnet);
  // });

  // it('Should emulate eth_signTypedDataV3', async () => {
  //   const typedData = JSON.parse(
  //     '{"types":{"EIP712Domain":[{"name":"name","type":"string"},{"name":"version","type":"string"},{"name":"chainId","type":"uint256"},{"name":"verifyingContract","type":"address"}],"Person":[{"name":"name","type":"string"},{"name":"wallet","type":"address"}],"Mail":[{"name":"from","type":"Person"},{"name":"to","type":"Person"},{"name":"contents","type":"string"}]},"primaryType":"Mail","domain":{"name":"Ether Mail","version":"1","chainId":57,"verifyingContract":"0xCcCCccccCCCCcCCCCCCcCcCccCcCCCcCcccccccC"},"message":{"from":{"name":"Cow","wallet":"0xCD2a3d9F938E13CD947Ec05AbC7FE734Df8DD826"},"to":{"name":"Bob","wallet":"0xbBbBBBBbbBBBbbbBbbBbbbbBBbBbbbbBbBbbBBbB"},"contents":"Hello, Bob!"}}'
  //   );
  //   const resp = ethereumTransactions.signTypedData(
  //     '0x6a92eF94F6Db88098625a30396e0fde7255E97d5',
  //     typedData,
  //     'V3'
  //   );
  //   expect(resp).toBe(
  //     '0xe49406911c08d5c8746636c2edaed9fd923b2d2d5659686352a9a4c897b847d36fc4283c62f387bd306e2fb4d241392c1f2ed519586fa532c31b1c2b0c1f85e11b'
  //   );
  //   const decodedSign = ethereumTransactions.verifyTypedSignature(
  //     typedData,
  //     resp,
  //     'V3'
  //   );
  //   expect(decodedSign.toLowerCase()).toBe(
  //     '0x6a92eF94F6Db88098625a30396e0fde7255E97d5'.toLowerCase()
  //   );
  // });

  // it('Should emulate eth_signTypedDataV4', async () => {
  //   const typedData = JSON.parse(
  //     '{"domain":{"chainId":"57","name":"Ether Mail","verifyingContract":"0xCcCCccccCCCCcCCCCCCcCcCccCcCCCcCcccccccC","version":"1"},"message":{"contents":"Hello, Bob!","from":{"name":"Cow","wallets":["0xCD2a3d9F938E13CD947Ec05AbC7FE734Df8DD826","0xDeaDbeefdEAdbeefdEadbEEFdeadbeEFdEaDbeeF"]},"to":[{"name":"Bob","wallets":["0xbBbBBBBbbBBBbbbBbbBbbbbBBbBbbbbBbBbbBBbB","0xB0BdaBea57B0BDABeA57b0bdABEA57b0BDabEa57","0xB0B0b0b0b0b0B000000000000000000000000000"]}]},"primaryType":"Mail","types":{"EIP712Domain":[{"name":"name","type":"string"},{"name":"version","type":"string"},{"name":"chainId","type":"uint256"},{"name":"verifyingContract","type":"address"}],"Group":[{"name":"name","type":"string"},{"name":"members","type":"Person[]"}],"Mail":[{"name":"from","type":"Person"},{"name":"to","type":"Person[]"},{"name":"contents","type":"string"}],"Person":[{"name":"name","type":"string"},{"name":"wallets","type":"address[]"}]}}'
  //   );
  //   const resp = ethereumTransactions.signTypedData(
  //     '0x6a92eF94F6Db88098625a30396e0fde7255E97d5',
  //     typedData,
  //     'V4'
  //   );
  //   expect(resp).toBe(
  //     '0x3b891678723c3ded564278630ec47ea9d8c1b9f61fba1d00cebbe66a0d6209da45d4cd2c74c3c64526471d4da82d6b3b4c053036cee73efb9a78b49edf621ef51b'
  //   );
  //   const decodedSign = ethereumTransactions.verifyTypedSignature(
  //     typedData,
  //     resp,
  //     'V4'
  //   );
  //   expect(decodedSign.toLowerCase()).toBe(
  //     '0x6a92eF94F6Db88098625a30396e0fde7255E97d5'.toLowerCase()
  //   );
  // });

  // it('Should decrypt Message', async () => {
  //   const msgParams = [
  //     '0x7b2276657273696f6e223a227832353531392d7873616c736132302d706f6c7931333035222c226e6f6e6365223a22386f484d6a372b4846646448662b6e2f795244376f4970623470417373516b59222c22657068656d5075626c69634b6579223a226e44627466567371516d77674666513547416736794e7074456c6131374e4b562b4d5473475533785053673d222c2263697068657274657874223a2232527a38546b5942684548626b357851396e4e784347773836773d3d227d',
  //     '0x6a92eF94F6Db88098625a30396e0fde7255E97d5',
  //   ];
  //   const msg = ethereumTransactions.decryptMessage(msgParams);
  //   expect(msg).toBe('fty');
  // });
  // //-----------------------------------------------------------------------------------------------EthereumTransaction Tests----------------------------------------------------

  // // //* createAccount
  // it('should create an account', async () => {
  //   const newAccount = await keyringManager.addNewAccount();
  //   expect(newAccount).toBeTruthy();
  //   expect(newAccount.address).toBeTruthy();
  // });

  // it('should create an account with name', async () => {
  //   const newAccount = await keyringManager.addNewAccount('Teddy');
  //   expect(newAccount).toBeTruthy();
  //   expect(newAccount.label).toBe('Teddy');
  // });

  // //* forgetMainWallet
  // it('should forget wallet / reset to initial state', async () => {
  //   keyringManager.forgetMainWallet(FAKE_PASSWORD);

  //   const wallet = keyringManager.getState();
  //   expect(wallet).toEqual(initialWalletState);
  // });
=======
    const wallet = keyringManager.getState();
    expect(wallet).toEqual(initialWalletState);
  });
});

describe('Account derivation with another seed in keyring', () => {
  const keyringManager = KeyringManager();

  jest.setTimeout(50000); // 50s

  it('should derivate a new account with specific address', async () => {
    const { window } = global;

    if (window !== undefined) {
      keyringManager.validateSeed(SECOND_FAKE_SEED_PHRASE);
      keyringManager.setWalletPassword(FAKE_PASSWORD);

      const mainnet = initialWalletState.networks.ethereum[57];
      await keyringManager.setSignerNetwork(mainnet, 'ethereum');

      const account2 = await keyringManager.addNewAccount();
      expect(account2.address).toBe(
        '0x2cfec7d3f6c02b180619c169c5cb8123c8653d74'
      );

      const account3 = await keyringManager.addNewAccount();
      expect(account3.address).toBe(
        '0x871157acb257c4269b1d2312c55e1adfb352c2cb'
      );

      const account4 = await keyringManager.addNewAccount();
      expect(account4.address).toBe(
        '0x0c947b39688c239e1c7fd124cf35b7ad304532c5'
      );
    }
  });
>>>>>>> a9c82b50
});<|MERGE_RESOLUTION|>--- conflicted
+++ resolved
@@ -1,21 +1,7 @@
 import { KeyringManager } from '../src/keyring-manager';
-<<<<<<< HEAD
 import { FAKE_PASSWORD, FAKE_SEED_PHRASE } from './constants';
 
 describe('keyring manager tests', () => {
-=======
-import { EthereumTransactions } from '../src/transactions/ethereum';
-import {
-  FAKE_PASSWORD,
-  FAKE_SEED_PHRASE,
-  SYS_EVM_NETWORK,
-  FAKE_ADDRESS,
-  TX,
-  SECOND_FAKE_SEED_PHRASE,
-} from './constants';
-import { INetwork } from '@pollum-io/sysweb3-utils';
-describe('', () => {
->>>>>>> a9c82b50
   const keyringManager = KeyringManager();
 
   jest.setTimeout(50000); // 20s
@@ -66,14 +52,9 @@
 
   // * addNewAccount
   it('should add a new account', async () => {
-<<<<<<< HEAD
     const account = await keyringManager.addNewAccount(undefined);
 
     expect(account.label).toBe('Account 2');
-=======
-    const account2 = await keyringManager.addNewAccount(undefined);
-    expect(account2.label).toBe('Account 2');
->>>>>>> a9c82b50
 
     const wallet = keyringManager.getState();
 
@@ -100,28 +81,16 @@
 
   //* getPrivateKeyByAccountId
   it('should get an account private key by id', () => {
-<<<<<<< HEAD
     const privateKey = keyringManager.getPrivateKeyByAccountId(1);
-=======
-    const id = 1;
-    const privateKey = keyringManager.getPrivateKeyByAccountId(id);
->>>>>>> a9c82b50
 
     expect(privateKey).toBeDefined();
     expect(privateKey.length).toBeGreaterThan(50);
   });
 
-<<<<<<< HEAD
+  it('should throw an error if given an invalid id', () => {
     expect(() => {
       keyringManager.getPrivateKeyByAccountId(3);
     }).toThrow('Account not found');
-=======
-  it('should be undefined when pass invalid account id', () => {
-    const invalidId = 3;
-    const wallet = keyringManager.getState();
-    const invalidAccount = wallet.accounts[invalidId];
-    expect(invalidAccount).toBeUndefined();
->>>>>>> a9c82b50
   });
 
   //* getEncryptedXprv
@@ -182,7 +151,6 @@
   //   const { maxFeePerGas, maxPriorityFeePerGas } =
   //     await ethereumTransactions.getFeeDataWithDynamicMaxPriorityFeePerGas();
 
-<<<<<<< HEAD
   //   expect(maxFeePerGas).toBeDefined();
   //   expect(maxPriorityFeePerGas).toBeDefined();
   //   expect(maxFeePerGas._isBigNumber).toBeTruthy();
@@ -414,42 +382,37 @@
   //   const wallet = keyringManager.getState();
   //   expect(wallet).toEqual(initialWalletState);
   // });
-=======
-    const wallet = keyringManager.getState();
-    expect(wallet).toEqual(initialWalletState);
-  });
 });
 
-describe('Account derivation with another seed in keyring', () => {
-  const keyringManager = KeyringManager();
-
-  jest.setTimeout(50000); // 50s
-
-  it('should derivate a new account with specific address', async () => {
-    const { window } = global;
-
-    if (window !== undefined) {
-      keyringManager.validateSeed(SECOND_FAKE_SEED_PHRASE);
-      keyringManager.setWalletPassword(FAKE_PASSWORD);
-
-      const mainnet = initialWalletState.networks.ethereum[57];
-      await keyringManager.setSignerNetwork(mainnet, 'ethereum');
-
-      const account2 = await keyringManager.addNewAccount();
-      expect(account2.address).toBe(
-        '0x2cfec7d3f6c02b180619c169c5cb8123c8653d74'
-      );
-
-      const account3 = await keyringManager.addNewAccount();
-      expect(account3.address).toBe(
-        '0x871157acb257c4269b1d2312c55e1adfb352c2cb'
-      );
-
-      const account4 = await keyringManager.addNewAccount();
-      expect(account4.address).toBe(
-        '0x0c947b39688c239e1c7fd124cf35b7ad304532c5'
-      );
-    }
-  });
->>>>>>> a9c82b50
-});+// describe('Account derivation with another seed in keyring', () => {
+//   const keyringManager = KeyringManager();
+
+//   jest.setTimeout(50000); // 50s
+
+//   it('should derivate a new account with specific address', async () => {
+//     const { window } = global;
+
+//     if (window !== undefined) {
+//       keyringManager.validateSeed(SECOND_FAKE_SEED_PHRASE);
+//       keyringManager.setWalletPassword(FAKE_PASSWORD);
+
+//       const mainnet = initialWalletState.networks.ethereum[57];
+//       await keyringManager.setSignerNetwork(mainnet, 'ethereum');
+
+//       const account2 = await keyringManager.addNewAccount();
+//       expect(account2.address).toBe(
+//         '0x2cfec7d3f6c02b180619c169c5cb8123c8653d74'
+//       );
+
+//       const account3 = await keyringManager.addNewAccount();
+//       expect(account3.address).toBe(
+//         '0x871157acb257c4269b1d2312c55e1adfb352c2cb'
+//       );
+
+//       const account4 = await keyringManager.addNewAccount();
+//       expect(account4.address).toBe(
+//         '0x0c947b39688c239e1c7fd124cf35b7ad304532c5'
+//       );
+//     }
+//   });
+// });