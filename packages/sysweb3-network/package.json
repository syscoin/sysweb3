{
  "name": "@pollum-io/sysweb3-network",
<<<<<<< HEAD
  "version": "1.0.29",
=======
  "version": "1.0.30",
>>>>>>> c516081f
  "description": "A network management tool for multi-chain accounts.",
  "main": "cjs/index.js",
  "repository": {
    "type": "git",
    "url": "git+https://github.com/Pollum-io/sysweb3.git"
  },
  "author": "Pali Wallet",
  "license": "MIT",
  "private": false,
  "type": "module",
  "bugs": {
    "url": "https://github.com/Pollum-io/sysweb3/issues"
  },
  "homepage": "https://github.com/Pollum-io/sysweb3#readme",
  "scripts": {
    "prebuild": "rimraf dist/",
    "build": "tsc && tsc -p tsconfig.cjs.json",
    "rollup": "rollup -c ../../scripts/config/rollup.config.js",
    "prerelease": "npm run build && npm version patch",
    "copy": "node ../../scripts/package/copy",
    "release:npm": "npm publish ./dist --access=public",
    "release:preflight": "npm pack ./dist --dry-run",
    "publish": "npm run prebuild && npm run build && npm run rollup && npm run prerelease && npm run copy && npm run release:npm",
    "type-check": "tsc --pretty --noEmit"
  },
  "dependencies": {
<<<<<<< HEAD
    "@pollum-io/sysweb3-core": "^1.0.15",
=======
    "@pollum-io/sysweb3-core": "^1.0.16",
>>>>>>> c516081f
    "@pollum-io/sysweb3-utils": "^1.1.125",
    "axios": "^0.26.1",
    "web3": "^1.7.1"
  }
}<|MERGE_RESOLUTION|>--- conflicted
+++ resolved
@@ -1,10 +1,6 @@
 {
   "name": "@pollum-io/sysweb3-network",
-<<<<<<< HEAD
-  "version": "1.0.29",
-=======
   "version": "1.0.30",
->>>>>>> c516081f
   "description": "A network management tool for multi-chain accounts.",
   "main": "cjs/index.js",
   "repository": {
@@ -31,11 +27,7 @@
     "type-check": "tsc --pretty --noEmit"
   },
   "dependencies": {
-<<<<<<< HEAD
-    "@pollum-io/sysweb3-core": "^1.0.15",
-=======
     "@pollum-io/sysweb3-core": "^1.0.16",
->>>>>>> c516081f
     "@pollum-io/sysweb3-utils": "^1.1.125",
     "axios": "^0.26.1",
     "web3": "^1.7.1"
