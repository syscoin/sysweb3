--- conflicted
+++ resolved
@@ -18,19 +18,7 @@
  * @returns void
  *
  */
-<<<<<<< HEAD
 export const setActiveNetwork = (network: INetwork): void => {
-=======
-export const setActiveNetwork = (
-  chain: string,
-  chainId: number,
-  networks: { [chain: string]: { [chainId: number]: INetwork } }
-): void => {
-  const network = networks[chain][chainId];
-
-  if (!network) throw new Error('Network not found');
-
->>>>>>> c1612bca
   const { HttpProvider } = Web3.providers;
 
   web3Provider.setProvider(new HttpProvider(network.url));
