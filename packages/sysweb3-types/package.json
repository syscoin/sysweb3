--- conflicted
+++ resolved
@@ -18,16 +18,12 @@
     "copy": "node ../../scripts/package/copy",
     "release:npm": "npm publish ./dist --access=public",
     "release:preflight": "npm pack ./dist --dry-run",
-<<<<<<< HEAD
-    "publish": "npm run prebuild && npm run build && npm run rollup && npm run prerelease && npm run copy && npm run release:npm"
+    "publish": "npm run prebuild && npm run build && npm run rollup && npm run prerelease && npm run copy && npm run release:npm",
+    "type-check": "tsc --pretty --noEmit"
   },
   "dependencies": {
     "bip32": "^3.0.1",
     "bitcoinjs-lib": "^6.0.1",
     "syscoinjs-lib": "^1.0.209"
-=======
-    "publish": "npm run prebuild && npm run build && npm run rollup && npm run prerelease && npm run copy && npm run release:npm",
-    "type-check": "tsc --pretty --noEmit"
->>>>>>> 6af7eb3b
   }
 }