{
  "name": "@pollum-io/sysweb3-utils",
  "version": "1.0.3",
  "description": "A helper for multi-chain accounts.",
  "main": "cjs/index.js",
  "repository": {
    "type": "git",
    "url": "git+https://github.com/Pollum-io/sysweb3.git"
  },
  "author": "Pali Wallet",
  "license": "MIT",
  "types": "./dist/index.d.ts",
  "private": false,
  "scripts": {
    "prebuild": "rimraf dist/",
    "build": "tsc && tsc -p tsconfig.cjs.json",
    "rollup": "rollup -c ../../scripts/config/rollup.config.js",
    "prerelease": "npm run build && npm version patch",
    "copy": "node ../../scripts/package/copy",
    "release:npm": "npm publish ./dist --access=public",
    "release:preflight": "npm pack ./dist --dry-run",
    "publish": "npm run prebuild && npm run build && npm run rollup && npm run prerelease && npm run copy && npm run release:npm",
    "type-check": "tsc --pretty --noEmit"
  },
  "dependencies": {
<<<<<<< HEAD
    "@pollum-io/sysweb3-network": "^1.0.2",
=======
    "@pollum-io/sysweb3-network": "^1.0.3",
>>>>>>> 18a943c6
    "@types/crypto-js": "^4.1.1",
    "@types/node": "^17.0.23",
    "axios": "^0.26.1",
    "crypto-js": "^4.1.1",
    "ts-node": "^10.7.0",
<<<<<<< HEAD
    "web3": "^1.7.1"
  },
  "devDependencies": {
    "jest": "^27.5.1"
=======
    "web3": "^1.7.1",
    "bip32": "^3.0.1",
    "bitcoinjs-lib": "^6.0.1",
    "syscoinjs-lib": "^1.0.209"
>>>>>>> 18a943c6
  }
}<|MERGE_RESOLUTION|>--- conflicted
+++ resolved
@@ -23,26 +23,18 @@
     "type-check": "tsc --pretty --noEmit"
   },
   "dependencies": {
-<<<<<<< HEAD
-    "@pollum-io/sysweb3-network": "^1.0.2",
-=======
     "@pollum-io/sysweb3-network": "^1.0.3",
->>>>>>> 18a943c6
     "@types/crypto-js": "^4.1.1",
     "@types/node": "^17.0.23",
     "axios": "^0.26.1",
+    "bip32": "^3.0.1",
+    "bitcoinjs-lib": "^6.0.1",
     "crypto-js": "^4.1.1",
+    "syscoinjs-lib": "^1.0.209",
     "ts-node": "^10.7.0",
-<<<<<<< HEAD
     "web3": "^1.7.1"
   },
   "devDependencies": {
     "jest": "^27.5.1"
-=======
-    "web3": "^1.7.1",
-    "bip32": "^3.0.1",
-    "bitcoinjs-lib": "^6.0.1",
-    "syscoinjs-lib": "^1.0.209"
->>>>>>> 18a943c6
   }
 }