--- conflicted
+++ resolved
@@ -1,10 +1,6 @@
 {
   "name": "@pollum-io/sysweb3-utils",
-<<<<<<< HEAD
   "version": "1.1.29",
-=======
-  "version": "1.1.23",
->>>>>>> 865278ac
   "description": "A helper for multi-chain accounts.",
   "main": "cjs/index.js",
   "repository": {
