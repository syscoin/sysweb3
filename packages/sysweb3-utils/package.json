--- conflicted
+++ resolved
@@ -1,10 +1,6 @@
 {
   "name": "@pollum-io/sysweb3-utils",
-<<<<<<< HEAD
-  "version": "1.1.15",
-=======
-  "version": "1.1.31",
->>>>>>> 237b6a7b
+  "version": "1.1.32",
   "description": "A helper for multi-chain accounts.",
   "main": "cjs/index.js",
   "repository": {
