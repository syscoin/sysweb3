--- conflicted
+++ resolved
@@ -1,10 +1,6 @@
-<<<<<<< HEAD
-import { getErc20Abi, getErc21Abi, getErc55Abi } from 'contracts';
-=======
->>>>>>> d0fca854
 import Web3 from 'web3';
 
-import { getErc21Abi, getErc55Abi } from './contracts';
+import { getErc20Abi, getErc21Abi, getErc55Abi } from './contracts';
 
 export const getContract = async (
   contractAddress: string,
