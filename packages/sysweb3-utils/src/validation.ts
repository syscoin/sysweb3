--- conflicted
+++ resolved
@@ -1,16 +1,9 @@
 // @ts-ignore
-<<<<<<< HEAD
 import { web3Provider } from '@pollum-io/sysweb3-network';
 import { ethers } from 'ethers';
 import abi from './abi/erc20.json';
 import { IErc20Token, createContractUsingAbi, INetwork } from '.';
 import { bech32 } from 'bech32';
-=======
-import { web3Provider } from "@pollum-io/sysweb3-network";
-import { ethers } from "ethers";
-import abi from "./abi/erc20.json";
-import { IErc20Token, createContractUsingAbi } from ".";
->>>>>>> 18265254
 
 export const validateCurrentRpcUrl = () => {
   return web3Provider.eth.net.isListening((error: any, response: any) => {
