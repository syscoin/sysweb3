<<<<<<< HEAD
import { web3Provider } from '@pollum-io/sysweb3-network';
import { ethers } from 'ethers';
import { Contract, ContractOptions } from 'web3-eth-contract';
import { AbiItem } from 'web3-utils';
import abi20 from './abi/erc20.json';
import abi21 from './abi/erc721.json';
=======
import { ethers } from 'ethers';
import { Contract, ContractOptions } from 'web3-eth-contract';
import { AbiItem } from 'web3-utils';

import { web3Provider } from '@pollum-io/sysweb3-network';
>>>>>>> c1612bca

export const createContractUsingAbi = async (
  AbiContract: AbiItem[] | AbiItem | object,
  address?: string,
  options?: ContractOptions
): Promise<Contract> => {
  return new web3Provider.eth.Contract(
    AbiContract as AbiItem[],
    address,
    options
  );
};

const InfuraProvider = ethers.providers.InfuraProvider;

export const isContractAddress = async (address: string, chainId = 1) => {
  if (address) {
    const provider = new InfuraProvider(
      chainId,
      'c42232a29f9d4bd89d53313eb16ec241'
    );
    const code = await provider.getCode(address);
    return code !== '0x';
  }
  return false;
};

export const getErc20Abi = () => abi20;

export const getErc21Abi = () => abi21;<|MERGE_RESOLUTION|>--- conflicted
+++ resolved
@@ -1,17 +1,10 @@
-<<<<<<< HEAD
-import { web3Provider } from '@pollum-io/sysweb3-network';
-import { ethers } from 'ethers';
-import { Contract, ContractOptions } from 'web3-eth-contract';
-import { AbiItem } from 'web3-utils';
-import abi20 from './abi/erc20.json';
-import abi21 from './abi/erc721.json';
-=======
-import { ethers } from 'ethers';
-import { Contract, ContractOptions } from 'web3-eth-contract';
-import { AbiItem } from 'web3-utils';
+import { ethers } from "ethers";
+import { Contract, ContractOptions } from "web3-eth-contract";
+import { AbiItem } from "web3-utils";
 
-import { web3Provider } from '@pollum-io/sysweb3-network';
->>>>>>> c1612bca
+import abi20 from "./abi/erc20.json";
+import abi21 from "./abi/erc721.json";
+import { web3Provider } from "@pollum-io/sysweb3-network";
 
 export const createContractUsingAbi = async (
   AbiContract: AbiItem[] | AbiItem | object,
@@ -31,10 +24,10 @@
   if (address) {
     const provider = new InfuraProvider(
       chainId,
-      'c42232a29f9d4bd89d53313eb16ec241'
+      "c42232a29f9d4bd89d53313eb16ec241"
     );
     const code = await provider.getCode(address);
-    return code !== '0x';
+    return code !== "0x";
   }
   return false;
 };
