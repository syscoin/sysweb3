import { BitcoinNetwork } from '.';
import sys from 'syscoinjs-lib';

import { BIP32Interface } from "bip32";
import { Psbt } from "bitcoinjs-lib";

export const MainSigner = ({
  walletMnemonic,
  isTestnet,
  network,
  blockbookURL,
}: {
  walletMnemonic: string;
  isTestnet: boolean;
  network: string;
  blockbookURL: string;
<<<<<<< HEAD
}) => {
=======
}): { hd: SyscoinHDSigner, main: any } => {
>>>>>>> 865278ac
  let mainSigner: any;
  let hdSigner: SyscoinHDSigner;

  const getMainSigner = ({
    SignerIn,
    blockbookURL,
    network,
  }: {
    SignerIn?: any;
    blockbookURL?: string;
    network?: any;
  }) => {
    if (!mainSigner) {
      mainSigner = new sys.SyscoinJSLib(SignerIn, blockbookURL, network);
    }

    return mainSigner;
  };

  const getHdSigner = ({
    walletMnemonic,
    walletPassword,
    isTestnet,
    networks,
    SLIP44,
    pubTypes,
  }: {
    SLIP44?: string;
    isTestnet: boolean;
    networks?: BitcoinNetwork;
    pubTypes?: ISyscoinPubTypes;
    walletMnemonic: string;
    walletPassword?: string;
  }): SyscoinHDSigner => {
    if (!hdSigner) {
      hdSigner = new sys.utils.HDSigner(
        walletMnemonic,
        walletPassword,
        isTestnet,
        networks,
        SLIP44,
        pubTypes
      );
    }

    return hdSigner;
  };

  const hd = getHdSigner({ walletMnemonic, isTestnet });
  const main = getMainSigner({ SignerIn: hd, network, blockbookURL });

  return {
    hd,
    main,
  }
}

export interface Bip84FromMnemonic {
  getRootPrivateKey: () => string;
  getRootPublicKey: () => string;
  deriveAccount: () => string;
}

export interface SyscoinHDSigner {
  signPSBT: (psbt: Psbt, pathIn?: string) => Psbt;
  sign: (psbt: Psbt, pathIn?: string) => Psbt;
  getMasterFingerprint: () => Buffer;
  deriveAccount: (index: number) => string;
  setAccountIndex: (accountIndex: number) => void;
  restore: (password: string) => boolean;
  backup: () => void;
  getNewChangeAddress: (skipIncrement?: boolean) => string;
  getNewReceivingAddress: (skipIncrement?: boolean) => string;
  createAccount: () => number;
  getAccountXpub: () => string;
  setLatestIndexesFromXPubTokens: (tokens: any) => void;
  createAddress: (addressIndex: number, isChange: boolean) => string;
  createKeypair: (addressIndex: number, isChange: boolean) => BIP32Interface;
  getHDPath: (addressIndex: number, isChange: boolean) => string;
  getAddressFromKeypair: (keypair: BIP32Interface) => string;
  getAddressFromPubKey: (pubkey: string) => string;
  deriveKeypair: (keypath: string) => BIP32Interface;
  derivePubKey: (keypath: string) => string;
  getRootNode: () => BIP32Interface;
}

export type ISyscoinPubTypes = {
  mainnet: { zprv: string, zpub: string },
  testnet: { vprv: string, vpub: string }
}<|MERGE_RESOLUTION|>--- conflicted
+++ resolved
@@ -14,11 +14,7 @@
   isTestnet: boolean;
   network: string;
   blockbookURL: string;
-<<<<<<< HEAD
-}) => {
-=======
 }): { hd: SyscoinHDSigner, main: any } => {
->>>>>>> 865278ac
   let mainSigner: any;
   let hdSigner: SyscoinHDSigner;
 
