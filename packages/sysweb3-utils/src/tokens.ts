import axios, { AxiosResponse } from 'axios';

import { IEthereumAddress, createContractUsingAbi } from '.';
import abi20 from './abi/erc20.json';
import abi from './abi/erc721.json';
<<<<<<< HEAD
=======
import tokens from './tokens.json';
import { IEthereumAddress, createContractUsingAbi } from '.';
>>>>>>> 90f16fcf

/**
 *
 * @param contract Address of the token contract
 * @param tokenId ID of the token
 * @returns the link of the image for the given token
 */
export const getNftImage = async (
  contract: string,
  tokenId: number
): Promise<string> => {
  try {
    const nft = await (await createContractUsingAbi(abi, contract)).methods
      .tokenURI(tokenId)
      .call();

    if (nft) {
      const ipfsUrl = String(nft).replace('ipfs://', 'https://ipfs.io/ipfs/');

      const url = await axios.get(ipfsUrl);

      return String(url.data.image).replace('ipfs://', 'https://ipfs.io/ipfs/');
    }

    throw new Error('NFTinfo not found.');
  } catch (error) {
    console.log(
      'Verify current network. Set the same network of NFT contract.'
    );
    throw error;
  }
};

export const getTokenIconBySymbol = async (
  symbol: string
): Promise<TokenIcon | undefined> => {
  try {
    const response = await axios.get(
      `https://api.coingecko.com/api/v3/search?query=${symbol.toUpperCase()}`
    );

    const tokens = response.data.coins.filter((token: any) => {
      return token.symbol.toUpperCase() === symbol.toLocaleUpperCase();
    });

    if (tokens) {
      return tokens[0].thumb;
    }
  } catch (error) {
    // todo: handle
    throw new Error('Token icon not found');
  }
};

export const isNFT = (guid: number) => {
  const assetGuid = BigInt.asUintN(64, BigInt(guid));

  return assetGuid >> BigInt(32) > 0;
};

export const getHost = (url: string) => {
  if (typeof url === 'string' && url !== '') {
    return new URL(url).host;
  }

  return url;
};

/**
 * Converts a token to a fiat value
 *
 * Parameters should be all lower case and written by extense
 *
 * @param token Token to get fiat price from
 * @param fiat Fiat to convert token price to, should be a {@link [ISO 4217 code](https://docs.1010data.com/1010dataReferenceManual/DataTypesAndFormats/currencyUnitCodes.html)}
 * @example 'syscoin' for token | 'usd' for fiat
 */
export const getFiatValueByToken = async (
  token: string,
  fiat: string
): Promise<{
  price: number;
  priceChange: number;
}> => {
  try {
    const response = await axios.get(
      `https://api.coingecko.com/api/v3/coins/${token}`
    );

    const { price_change_24h, current_price } = response.data.market_data;

    return {
      price: current_price[fiat],
      priceChange: price_change_24h,
    };
  } catch (error) {
    throw new Error(`Unable to find a value of ${token} as ${fiat}`);
  }
};

/**
 * Get token symbol by chain
 * @param chain should be written in lower case and by extense
 * @example 'ethereum' | 'syscoin'
 */
export const getSymbolByChain = async (chain: string): Promise<string> => {
  const { data } = await axios.get(
    `https://api.coingecko.com/api/v3/coins/${chain}`
  );

  return data.symbol.toString().toUpperCase();
};

export const getTokenBySymbol = async (
  symbol: string
): Promise<{
  symbol: string;
  icon: string;
  description: string;
  contract: string;
}> => {
  const {
    data: { symbol: _symbol, contract_address, description, image },
  } = await axios.get(
    `https://api.coingecko.com/api/v3/search?query=${symbol}`
  );

  const symbolToUpperCase = _symbol.toString().toUpperCase();

  return {
    symbol: symbolToUpperCase,
    icon: image.small,
    description: description.en,
    contract: contract_address,
  };
};

export const getSearch = async (query: string): Promise<AxiosResponse> => {
  return await axios.get(
    `https://api.coingecko.com/api/v3/search?query=${query}`
  );
};

/**
 *
 * @param tokenAddress Contract address of the token to get info from
 */
export const importWeb3Token = async (
  tokenAddress: string
): Promise<EthTokenDetails> => {
  try {
    const contract = await createContractUsingAbi(abi20, tokenAddress);

    const [tokenDecimals, tokenName, tokenSymbol]: IErc20Token[] =
      await Promise.all([
        contract.methods.decimals().call(),
        contract.methods.name().call(),
        contract.methods.symbol().call(),
      ]);

    const validToken = tokenDecimals && tokenName && tokenSymbol;

    if (validToken) {
      const {
        data: {
          id,
          description: { en: description },
        },
      } = await axios.get(
        `https://api.coingecko.com/api/v3/coins/${tokenName
          .toString()
          .toLowerCase()}`
      );

      return {
        id,
        symbol: String(tokenSymbol),
        name: String(tokenName),
        decimals: Number(tokenDecimals),
        description,
        contract: tokenAddress,
      };
    }

    return {} as EthTokenDetails;
  } catch (error) {
    throw new Error('Token not found, verify the Token Contract Address.');
  }
};

/**
 *
 * @param address Contract address of the token to validate
 */
export const validateToken = async (
  address: string
): Promise<IErc20Token | Error> => {
  try {
    const contract = await createContractUsingAbi(abi, address);

    const [decimals, name, symbol]: IErc20Token[] = await Promise.all([
      contract.methods.decimals().call(),
      contract.methods.name().call(),
      contract.methods.symbol().call(),
    ]);

    const validToken = decimals && name && symbol;

    if (validToken) {
      return {
        name: String(name),
        symbol: String(symbol),
        decimals: Number(decimals),
      };
    }

    return new Error('Invalid token');
  } catch (error) {
    throw new Error('Token not found, verify the Token Contract Address.');
  }
};

export const getTokenJson = () => tokens;

/** types */
export type EthTokenDetails = {
  id: string;
  symbol: string;
  name: string;
  decimals: number;
  description: string;
  contract: string;
};

export type IEthereumTokensResponse = {
  ethereum: IEthereumAddress;
};

export type IEthereumToken = {
  id: string;
  name: string;
  symbol: string;
  market_cap_rank: number;
  thumb: string;
  large: string;
};

export type TokenIcon = {
  thumbImage: string;
  largeImage: string;
};

export type IEthereumNft = {
  blockNumber: string;
  timeStamp: string;
  hash: string;
  nonce: string;
  blockHash: string;
  from: string;
  contractAddress: string;
  to: string;
  tokenID: string;
  tokenName: string;
  tokenSymbol: string;
  tokenDecimal: string;
  transactionIndex: string;
  gas: string;
  gasPrice: string;
  gasUsed: string;
  cumulativeGasUsed: string;
  input: string;
  confirmations: string;
};

export type IErc20Token = {
  name: string;
  symbol: string;
  decimals: number;
};

export enum IKeyringTokenType {
  SYS = 'SYS',
  ETH = 'ETH',
  ERC20 = 'ERC20',
}

export type ISyscoinToken = {
  type: string;
  name: string;
  path: string;
  tokenId: string;
  transfers: number;
  symbol: string;
  decimals: number;
  balance: number;
  totalReceived: string;
  totalSent: string;
};

export type IAddressMap = {
  changeAddress: string;
  outputs: [
    {
      value: number;
      address: string;
    }
  ];
};

export type ITokenMap = Map<string, IAddressMap>;
/** end */<|MERGE_RESOLUTION|>--- conflicted
+++ resolved
@@ -3,11 +3,7 @@
 import { IEthereumAddress, createContractUsingAbi } from '.';
 import abi20 from './abi/erc20.json';
 import abi from './abi/erc721.json';
-<<<<<<< HEAD
-=======
 import tokens from './tokens.json';
-import { IEthereumAddress, createContractUsingAbi } from '.';
->>>>>>> 90f16fcf
 
 /**
  *
