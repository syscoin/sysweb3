--- conflicted
+++ resolved
@@ -1,13 +1,10 @@
-import axios, { AxiosResponse } from 'axios';
-<<<<<<< HEAD
-import sys from 'syscoinjs-lib';
-=======
-
-import { IEthereumAddress, createContractUsingAbi } from '.';
->>>>>>> c1612bca
-import abi20 from './abi/erc20.json';
-import abi from './abi/erc721.json';
-import tokens from './tokens.json';
+import axios, { AxiosResponse } from "axios";
+import sys from "syscoinjs-lib";
+
+import { IEthereumAddress, createContractUsingAbi } from ".";
+import abi20 from "./abi/erc20.json";
+import abi from "./abi/erc721.json";
+import tokens from "./tokens.json";
 
 /**
  *
@@ -25,17 +22,17 @@
       .call();
 
     if (nft) {
-      const ipfsUrl = String(nft).replace('ipfs://', 'https://ipfs.io/ipfs/');
+      const ipfsUrl = String(nft).replace("ipfs://", "https://ipfs.io/ipfs/");
 
       const url = await axios.get(ipfsUrl);
 
-      return String(url.data.image).replace('ipfs://', 'https://ipfs.io/ipfs/');
-    }
-
-    throw new Error('NFTinfo not found.');
+      return String(url.data.image).replace("ipfs://", "https://ipfs.io/ipfs/");
+    }
+
+    throw new Error("NFTinfo not found.");
   } catch (error) {
     console.log(
-      'Verify current network. Set the same network of NFT contract.'
+      "Verify current network. Set the same network of NFT contract."
     );
     throw error;
   }
@@ -57,7 +54,7 @@
       return tokens[0].thumb;
     }
   } catch (error) {
-    throw new Error('Token icon not found');
+    throw new Error("Token icon not found");
   }
 };
 
@@ -68,7 +65,7 @@
 };
 
 export const getHost = (url: string) => {
-  if (typeof url === 'string' && url !== '') {
+  if (typeof url === "string" && url !== "") {
     return new URL(url).host;
   }
 
@@ -193,7 +190,7 @@
 
     return {} as EthTokenDetails;
   } catch (error) {
-    throw new Error('Token not found, verify the Token Contract Address.');
+    throw new Error("Token not found, verify the Token Contract Address.");
   }
 };
 
@@ -223,9 +220,9 @@
       };
     }
 
-    return new Error('Invalid token');
-  } catch (error) {
-    throw new Error('Token not found, verify the Token Contract Address.');
+    return new Error("Invalid token");
+  } catch (error) {
+    throw new Error("Token not found, verify the Token Contract Address.");
   }
 };
 
@@ -248,7 +245,7 @@
 export const countDecimals = (x: number) => {
   if (Math.floor(x) === x) return 0;
 
-  return x.toString().split('.')[1].length || 0;
+  return x.toString().split(".")[1].length || 0;
 };
 
 /** types */
@@ -308,9 +305,9 @@
 };
 
 export enum IKeyringTokenType {
-  SYS = 'SYS',
-  ETH = 'ETH',
-  ERC20 = 'ERC20',
+  SYS = "SYS",
+  ETH = "ETH",
+  ERC20 = "ERC20",
 }
 
 export type ISyscoinToken = {
