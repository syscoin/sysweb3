
# dist
<<<<<<< HEAD
=======
dist/
build/
>>>>>>> b2b2adda
bak/

.DS_Store

# dependencies
node_modules/

scratch/<|MERGE_RESOLUTION|>--- conflicted
+++ resolved
@@ -1,10 +1,7 @@
 
 # dist
-<<<<<<< HEAD
-=======
 dist/
 build/
->>>>>>> b2b2adda
 bak/
 
 .DS_Store
