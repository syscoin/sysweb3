{
  "name": "@pollum-io/sysweb3",
  "version": "1.0.0",
  "description": "Syscoin Web3 JavaScript API",
  "author": "Pali Wallet",
  "email": "pali@pollum.io",
  "license": "MIT",
  "main": "cjs/index.js",
  "module": "esm/index.js",
  "typings": "types/index.d.ts",
  "homepage": "https://github.com/Pollum-io/sysweb3#readme",
  "scripts": {
<<<<<<< HEAD
    "babel": "node_modules/.bin/babel packages --out-dir lib --extensions '.ts' ",
    "start-account": "ts-node packages/web3-account.ts",
    "start-import": "ts-node packages/web3-import.ts",
    "start-balance": "ts-node packages/web3-balance.ts",
    "start-transactions": "ts-node packages/web3-transactions.ts",
    "start-network": "ts-node provider/web3Provider.ts",
    "start-tokens": "ts-node packages/web3-tokens.ts",
    "start-nft": "ts-node packages/web3-nft.ts"
=======
    "clean": "rimraf dist/",
    "prebuild": "npm run clean",
    "build": "tsc && tsc -p tsconfig.cjs.json",
    "build-rollup": "rollup -c scripts/config/rollup.config.js && rollup -c scripts/config/rollup.config.js --environment NODE_ENV:production",
    "build-all": "npm run build && npm run build-rollup",
    "prerelease": "npm run build && npm version patch --no-git-tag-version",
    "release": "node ./scripts/package/copy && npm run release:npm",
    "release:npm": "npm publish ./dist -access public",
    "release:preflight": "npm pack ./dist --dry-run"
>>>>>>> b2b2adda
  },
  "repository": {
    "type": "git",
    "url": "git+https://github.com/Pollum-io/sysweb3.git"
  },
  "bugs": {
    "url": "https://github.com/Pollum-io/sysweb3/issues"
  },
<<<<<<< HEAD
  "homepage": "https://github.com/Pollum-io/syscweb3#readme",
=======
>>>>>>> b2b2adda
  "devDependencies": {
    "@rollup/plugin-commonjs": "^21.0.2",
    "@rollup/plugin-json": "^4.1.0",
    "@rollup/plugin-node-resolve": "^13.1.3",
    "@rollup/plugin-replace": "^4.0.0",
    "@rollup/plugin-typescript": "^8.3.1",
    "@types/mocha": "^9.1.0",
    "@types/node": "^17.0.21",
    "@types/webpack-config-utils": "^2.3.1",
    "node-fetch": "^3.2.2",
    "rimraf": "^3.0.2",
    "rollup": "^2.70.0",
    "rollup-plugin-node-builtins": "^2.1.2",
    "rollup-plugin-node-globals": "^1.4.0",
    "rollup-plugin-node-polyfills": "^0.2.1",
    "rollup-plugin-sourcemaps": "^0.6.3",
    "rollup-plugin-terser": "^7.0.2",
    "rollup-plugin-typescript-paths": "^1.3.1",
    "standard-version": "^9.3.2",
    "typescript": "^4.6.2",
    "webpack-config-utils": "^2.3.1"
  },
  "dependencies": {
    "tslib": "^2.3.1",
    "web3-core": "^1.7.1"
  }
}<|MERGE_RESOLUTION|>--- conflicted
+++ resolved
@@ -10,16 +10,6 @@
   "typings": "types/index.d.ts",
   "homepage": "https://github.com/Pollum-io/sysweb3#readme",
   "scripts": {
-<<<<<<< HEAD
-    "babel": "node_modules/.bin/babel packages --out-dir lib --extensions '.ts' ",
-    "start-account": "ts-node packages/web3-account.ts",
-    "start-import": "ts-node packages/web3-import.ts",
-    "start-balance": "ts-node packages/web3-balance.ts",
-    "start-transactions": "ts-node packages/web3-transactions.ts",
-    "start-network": "ts-node provider/web3Provider.ts",
-    "start-tokens": "ts-node packages/web3-tokens.ts",
-    "start-nft": "ts-node packages/web3-nft.ts"
-=======
     "clean": "rimraf dist/",
     "prebuild": "npm run clean",
     "build": "tsc && tsc -p tsconfig.cjs.json",
@@ -29,7 +19,6 @@
     "release": "node ./scripts/package/copy && npm run release:npm",
     "release:npm": "npm publish ./dist -access public",
     "release:preflight": "npm pack ./dist --dry-run"
->>>>>>> b2b2adda
   },
   "repository": {
     "type": "git",
@@ -38,10 +27,6 @@
   "bugs": {
     "url": "https://github.com/Pollum-io/sysweb3/issues"
   },
-<<<<<<< HEAD
-  "homepage": "https://github.com/Pollum-io/syscweb3#readme",
-=======
->>>>>>> b2b2adda
   "devDependencies": {
     "@rollup/plugin-commonjs": "^21.0.2",
     "@rollup/plugin-json": "^4.1.0",
